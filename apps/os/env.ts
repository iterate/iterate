--- conflicted
+++ resolved
@@ -18,55 +18,7 @@
   };
 }
 
-<<<<<<< HEAD
-export type CloudflareEnv = Env & {
-  VITE_PUBLIC_URL: string;
-  OPENAI_API_KEY: string;
-  POSTHOG_API_KEY: string;
-  BRAINTRUST_API_KEY: string;
-  POSTHOG_PUBLIC_KEY: string;
-  GOOGLE_CLIENT_ID: string;
-  GOOGLE_CLIENT_SECRET: string;
-  SLACK_CLIENT_ID: string;
-  SLACK_CLIENT_SECRET: string;
-  SLACK_SIGNING_SECRET: string;
-  SLACK_ITERATE_TEAM_ID: string;
-  GITHUB_APP_CLIENT_ID: string;
-  GITHUB_APP_CLIENT_SECRET: string;
-  GITHUB_APP_PRIVATE_KEY: string;
-  GITHUB_APP_SLUG: string;
-  EXPIRING_URLS_SIGNING_KEY: string;
-  GITHUB_WEBHOOK_SECRET: string;
-  STAGE__PR_ID?: string;
-  PROJECT_NAME: string;
-  POSTHOG_ENVIRONMENT: string;
-  EXA_API_KEY: string;
-  CLOUDFLARE_API_TOKEN: string;
-  CLOUDFLARE_ACCOUNT_ID: string;
-  REPLICATE_API_TOKEN: string;
-  ITERATE_USER: string;
-  ITERATE_NOTIFICATION_ESTATE_ID?: string;
-  STRIPE_SECRET_KEY: string;
-  STRIPE_WEBHOOK_SECRET: string;
-  STRIPE_PRICING_PLAN_ID: string;
-  SERVICE_AUTH_TOKEN: string;
-
-  // Comma-separated list of hostnames. If a user with a verified email using that hostname signs up,
-  // they get user.role=admin set. This is particularly useful for testing in development when
-  // you want to test with one admin and one non-admin user over and over
-  ADMIN_EMAIL_HOSTS?: string;
-
-  // Comma-separated list of regex patterns used to detect test users.
-  // Matching is case-insensitive substring across user name, email, and organization name.
-  TEST_USER_PATTERNS?: string;
-
-  // JSON object with seed data for test users
-  ONBOARDING_E2E_TEST_SETUP_PARAMS?: string;
-};
-
-=======
 export type CloudflareEnv = typeof worker.Env;
->>>>>>> dde195c6
 export const env = _env as CloudflareEnv;
 
 /**
