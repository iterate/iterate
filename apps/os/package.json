--- conflicted
+++ resolved
@@ -8,11 +8,7 @@
     "posthog:sourcemaps:inject": "doppler run -- posthog-cli --host https://eu.posthog.com sourcemap inject --directory ./dist",
     "posthog:sourcemaps:upload": "doppler run -- posthog-cli --host https://eu.posthog.com sourcemap upload --directory ./dist",
     "dev": "doppler run -- tsx ./alchemy.run cli --dev --stage local-$USER",
-<<<<<<< HEAD
     "eval": "doppler run -- evalite && evalite export",
-=======
-    "eval": "doppler run -- evalite",
->>>>>>> 116b1362
     "eval:serve": "pnpx serve evalite-export",
     "eval:watch": "doppler run -- evalite watch",
     "iterate": "doppler run -- tsx --import ./sdk/cli/cf-shim/loader.ts ./sdk/cli/index.ts",
