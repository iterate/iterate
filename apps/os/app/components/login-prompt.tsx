import { useNavigate } from "react-router";
<<<<<<< HEAD
import { MailIcon } from "lucide-react";
import { authClient } from "../lib/auth-client.ts";
import { Button } from "./ui/button.tsx";
=======
import { LoginProviders } from "./auth-components.tsx";
>>>>>>> 84a745f1

export function LoginPrompt() {
  const navigate = useNavigate();

<<<<<<< HEAD
  const handleSlackAuth = async () => {
    const result = await authClient.integrations.directLoginWithSlack({
      query: {
        callbackURL: "/",
      },
    });

    if (!result || !("url" in result)) {
      return;
    }

    window.location.href = result.url.toString();
  };

  const handleGoogleAuth = async () => {
    await authClient.signIn.social({
      provider: "google",
      callbackURL: "/",
    });
  };

  const handleEmailAuth = async () => {
    const email = prompt("Enter your email");
    if (!email) return;

    const _otpResult = await authClient.emailOtp.sendVerificationOtp({ email, type: "sign-in" });

    const otp = prompt("Enter the OTP we sent to your email");
    if (!otp) return;

    const signinResult = await authClient.signIn.emailOtp({ email, otp });
    window.location.href = "/";
  };

=======
>>>>>>> 84a745f1
  return (
    <div className="min-h-screen flex items-center justify-center p-4">
      <div className="w-full max-w-sm space-y-6">
        <div className="space-y-2 text-center">
          <h1 className="text-3xl font-semibold">
            Log in to{" "}
            <span
              className="px-1.5 py-0.5 rounded"
              style={{ backgroundColor: "#4A154B1A", color: "#4A154B" }}
            >
              @iterate
            </span>
          </h1>
        </div>

<<<<<<< HEAD
        <div className="space-y-3">
          <Button onClick={handleSlackAuth} variant="outline" className="w-full h-12">
            <img src="/slack.svg" alt="Slack" className="mr-2 h-5 w-5" />
            Continue with Slack
          </Button>

          <Button onClick={handleGoogleAuth} variant="outline" className="w-full h-12">
            <svg className="mr-2 h-5 w-5" viewBox="0 0 24 24" fill="currentColor">
              <path
                d="M22.56 12.25c0-.78-.07-1.53-.2-2.25H12v4.26h5.92c-.26 1.37-1.04 2.53-2.21 3.31v2.77h3.57c2.08-1.92 3.28-4.74 3.28-8.09z"
                fill="#4285F4"
              />
              <path
                d="M12 23c2.97 0 5.46-.98 7.28-2.66l-3.57-2.77c-.98.66-2.23 1.06-3.71 1.06-2.86 0-5.29-1.93-6.16-4.53H2.18v2.84C3.99 20.53 7.7 23 12 23z"
                fill="#34A853"
              />
              <path
                d="M5.84 14.09c-.22-.66-.35-1.36-.35-2.09s.13-1.43.35-2.09V7.07H2.18C1.43 8.55 1 10.22 1 12s.43 3.45 1.18 4.93l2.85-2.22.81-.62z"
                fill="#FBBC05"
              />
              <path
                d="M12 5.38c1.62 0 3.06.56 4.21 1.64l3.15-3.15C17.45 2.09 14.97 1 12 1 7.7 1 3.99 3.47 2.18 7.07l3.66 2.84c.87-2.6 3.3-4.53 6.16-4.53z"
                fill="#EA4335"
              />
            </svg>
            Continue with Google
          </Button>

          {import.meta.env.VITE_ENABLE_EMAIL_OTP_SIGNIN && (
            <Button onClick={handleEmailAuth} variant="outline" className="w-full h-12">
              <MailIcon className="mr-2 h-5 w-5" />
              Continue with Email
            </Button>
          )}
        </div>
=======
        <LoginProviders />
>>>>>>> 84a745f1

        <div className="text-center text-sm text-muted-foreground">
          Don't have an account?{" "}
          <button
            onClick={() => navigate("/signup")}
            className="underline underline-offset-4 hover:text-foreground"
          >
            Sign up
          </button>
        </div>
      </div>
    </div>
  );
}<|MERGE_RESOLUTION|>--- conflicted
+++ resolved
@@ -1,52 +1,9 @@
 import { useNavigate } from "react-router";
-<<<<<<< HEAD
-import { MailIcon } from "lucide-react";
-import { authClient } from "../lib/auth-client.ts";
-import { Button } from "./ui/button.tsx";
-=======
 import { LoginProviders } from "./auth-components.tsx";
->>>>>>> 84a745f1
 
 export function LoginPrompt() {
   const navigate = useNavigate();
 
-<<<<<<< HEAD
-  const handleSlackAuth = async () => {
-    const result = await authClient.integrations.directLoginWithSlack({
-      query: {
-        callbackURL: "/",
-      },
-    });
-
-    if (!result || !("url" in result)) {
-      return;
-    }
-
-    window.location.href = result.url.toString();
-  };
-
-  const handleGoogleAuth = async () => {
-    await authClient.signIn.social({
-      provider: "google",
-      callbackURL: "/",
-    });
-  };
-
-  const handleEmailAuth = async () => {
-    const email = prompt("Enter your email");
-    if (!email) return;
-
-    const _otpResult = await authClient.emailOtp.sendVerificationOtp({ email, type: "sign-in" });
-
-    const otp = prompt("Enter the OTP we sent to your email");
-    if (!otp) return;
-
-    const signinResult = await authClient.signIn.emailOtp({ email, otp });
-    window.location.href = "/";
-  };
-
-=======
->>>>>>> 84a745f1
   return (
     <div className="min-h-screen flex items-center justify-center p-4">
       <div className="w-full max-w-sm space-y-6">
@@ -62,45 +19,7 @@
           </h1>
         </div>
 
-<<<<<<< HEAD
-        <div className="space-y-3">
-          <Button onClick={handleSlackAuth} variant="outline" className="w-full h-12">
-            <img src="/slack.svg" alt="Slack" className="mr-2 h-5 w-5" />
-            Continue with Slack
-          </Button>
-
-          <Button onClick={handleGoogleAuth} variant="outline" className="w-full h-12">
-            <svg className="mr-2 h-5 w-5" viewBox="0 0 24 24" fill="currentColor">
-              <path
-                d="M22.56 12.25c0-.78-.07-1.53-.2-2.25H12v4.26h5.92c-.26 1.37-1.04 2.53-2.21 3.31v2.77h3.57c2.08-1.92 3.28-4.74 3.28-8.09z"
-                fill="#4285F4"
-              />
-              <path
-                d="M12 23c2.97 0 5.46-.98 7.28-2.66l-3.57-2.77c-.98.66-2.23 1.06-3.71 1.06-2.86 0-5.29-1.93-6.16-4.53H2.18v2.84C3.99 20.53 7.7 23 12 23z"
-                fill="#34A853"
-              />
-              <path
-                d="M5.84 14.09c-.22-.66-.35-1.36-.35-2.09s.13-1.43.35-2.09V7.07H2.18C1.43 8.55 1 10.22 1 12s.43 3.45 1.18 4.93l2.85-2.22.81-.62z"
-                fill="#FBBC05"
-              />
-              <path
-                d="M12 5.38c1.62 0 3.06.56 4.21 1.64l3.15-3.15C17.45 2.09 14.97 1 12 1 7.7 1 3.99 3.47 2.18 7.07l3.66 2.84c.87-2.6 3.3-4.53 6.16-4.53z"
-                fill="#EA4335"
-              />
-            </svg>
-            Continue with Google
-          </Button>
-
-          {import.meta.env.VITE_ENABLE_EMAIL_OTP_SIGNIN && (
-            <Button onClick={handleEmailAuth} variant="outline" className="w-full h-12">
-              <MailIcon className="mr-2 h-5 w-5" />
-              Continue with Email
-            </Button>
-          )}
-        </div>
-=======
         <LoginProviders />
->>>>>>> 84a745f1
 
         <div className="text-center text-sm text-muted-foreground">
           Don't have an account?{" "}
