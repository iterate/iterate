{
  "compilerOptions": {
    "module": "esnext",
    "target": "esnext",
<<<<<<< HEAD
    "types": ["@cloudflare/workers-types/experimental", "node", "vite/client"],
=======
    "types": ["@cloudflare/workers-types", "node", "vite/client", "vitest/importMeta"],
>>>>>>> 541782e2
    "sourceMap": false,
    "lib": ["ESNext", "DOM"],
    "declaration": false,
    "declarationMap": false,
    "exactOptionalPropertyTypes": false,
    "noFallthroughCasesInSwitch": true,
    "noImplicitOverride": false, // this makes defining workers a bit of a PITA
    "noImplicitReturns": true,
    "noImplicitAny": true,
    "noUncheckedIndexedAccess": false,
    "noUnusedLocals": false, // ESLint handles this
    "noUnusedParameters": false,
    "useUnknownInCatchVariables": true,
    "strict": true,
    "jsx": "react-jsx",
    "rootDirs": [".", "./.react-router/types"],
    "verbatimModuleSyntax": true,
    "isolatedModules": true,
    "noUncheckedSideEffectImports": true,
    "moduleDetection": "auto",
    "moduleResolution": "bundler",
    "skipDefaultLibCheck": true,
    "skipLibCheck": true,
    "noEmit": true,
    "allowImportingTsExtensions": true
  },
  "include": ["./**/*", "./.react-router/types/**/*"],
  "exclude": ["node_modules", "dist", "build"]
}<|MERGE_RESOLUTION|>--- conflicted
+++ resolved
@@ -2,11 +2,7 @@
   "compilerOptions": {
     "module": "esnext",
     "target": "esnext",
-<<<<<<< HEAD
-    "types": ["@cloudflare/workers-types/experimental", "node", "vite/client"],
-=======
-    "types": ["@cloudflare/workers-types", "node", "vite/client", "vitest/importMeta"],
->>>>>>> 541782e2
+    "types": ["@cloudflare/workers-types/experimental", "node", "vite/client", "vitest/importMeta"],
     "sourceMap": false,
     "lib": ["ESNext", "DOM"],
     "declaration": false,
