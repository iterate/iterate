import { Hono } from "hono";
import { fetchRequestHandler } from "@trpc/server/adapters/fetch";
import { contextStorage } from "hono/context-storage";
import { WorkerEntrypoint } from "cloudflare:workers";
import { cors } from "hono/cors";
import { typeid } from "typeid-js";
import { getHTTPStatusCodeFromError } from "@trpc/server/http";
import { z } from "zod/v4";
import tanstackStartServerEntry from "@tanstack/react-start/server-entry";
import type { CloudflareEnv } from "../env.ts";
import { getDb, type DB } from "./db/client.ts";
import {
  uploadFileHandler,
  uploadFileFromURLHandler,
  getFileHandler,
  getExportHandler,
} from "./file-handlers.ts";
import { getAuth, type Auth, type AuthSession } from "./auth/auth.ts";
import { appRouter } from "./trpc/root.ts";
import { createContext } from "./trpc/context.ts";
import { IterateAgent } from "./agent/iterate-agent.ts";
import { OnboardingAgent } from "./agent/onboarding-agent.ts";
import { SlackAgent } from "./agent/slack-agent.ts";
import { slackApp } from "./integrations/slack/slack.ts";
import { OrganizationWebSocket } from "./durable-objects/organization-websocket.ts";
import { EstateBuildTracker } from "./durable-objects/estate-build-tracker.ts";
import { verifySignedUrl } from "./utils/url-signing.ts";
import { getUserEstateAccess } from "./trpc/trpc.ts";
import { githubApp } from "./integrations/github/router.ts";
import { logger } from "./tag-logger.ts";
import { syncSlackForAllEstatesHelper } from "./trpc/routers/admin.ts";
import { AdvisoryLocker } from "./durable-objects/advisory-locker.ts";
import { processSystemTasks } from "./onboarding-tasks.ts";
import { getAgentStubByName, toAgentClassName } from "./agent/agents/stub-getters.ts";

type TrpcCaller = ReturnType<typeof appRouter.createCaller>;
export type Variables = {
  auth: Auth;
  session: AuthSession;
  db: DB;
  trpcCaller: TrpcCaller;
};

const app = new Hono<{ Bindings: CloudflareEnv; Variables: Variables }>();
app.use(contextStorage());

app.use("*", async (c, next) => {
  const db = getDb();
  const auth = getAuth(db);
  const session = await auth.api.getSession({ headers: c.req.raw.headers });
  c.set("db", db);
  c.set("auth", auth);
  c.set("session", session);
  const trpcCaller = appRouter.createCaller(createContext(c));
  c.set("trpcCaller", trpcCaller);
  return next();
});

app.use("*", async (c, next) => {
  const requestTags = {
    userId: c.var.session?.user?.id || undefined,
    path: c.req.path,
    httpMethod: c.req.method,
    url: c.req.url,
    traceId: typeid("req").toString(),
  };
  return logger.run(requestTags, () => next());
});

app.use(
  "*",
  cors({
    credentials: true,
    origin: (c) => c,
  }),
);

// Error tracking with PostHog
app.onError((err, c) => {
  // Log the error with cause-chaining and contextual suffix
  logger.error(`${err instanceof Error ? err.message : String(err)} (hono unhandled error)`, err);
  // Return error response
  return c.json({ error: "Internal Server Error" }, 500);
});

app.all("/api/auth/*", (c) => c.var.auth.handler(c.req.raw));

// agent websocket endpoint
app.all("/api/agents/:estateId/:className/:agentInstanceName", async (c) => {
  const agentClassName = c.req.param("className")!;
  const agentInstanceName = c.req.param("agentInstanceName")!;

  if (
    agentClassName !== "IterateAgent" &&
    agentClassName !== "SlackAgent" &&
    agentClassName !== "OnboardingAgent"
  ) {
    return c.json({ error: "Invalid agent class name" }, 400);
  }

  try {
    const agentStub = await getAgentStubByName(toAgentClassName(agentClassName), {
      db: c.var.db,
      agentInstanceName,
    });
    return agentStub.raw.fetch(c.req.raw);
  } catch (error) {
    const message = (error as Error).message || "Unknown error";
    if (message.includes("not found")) {
      return c.json({ error: "Agent not found" }, 404);
    }
    logger.error("Failed to get agent stub:", error as Error);
    return c.json({ error: "Failed to connect to agent" }, 500);
  }
});

// tRPC endpoint
app.all("/api/trpc/*", (c) => {
  return fetchRequestHandler({
    endpoint: "/api/trpc",
    req: c.req.raw,
    router: appRouter,
    allowMethodOverride: true,
    createContext: () => createContext(c),
    onError: ({ error, path }) => {
      const procedurePath = path ?? "unknown";
      const status = getHTTPStatusCodeFromError(error);
      if (status >= 500) {
        // logger.error tracks the error in posthog - we only want this for 500 errors
        logger.error(
          new Error(`TRPC Error ${status} in ${procedurePath}: ${error.message}`, { cause: error }),
        );
      } else {
        // however, we DO want to log other errors to stdout with path and stacktrace
        logger.warn(`TRPC Error ${status} in ${procedurePath}:\n${error.stack}`);
      }
    },
  });
});

// File upload routes
app.use("/api/estate/:estateId/*", async (c, next) => {
  if (!c.var.session) {
    return c.json({ error: "Unauthorized" }, 401);
  }
  const estateId = c.req.param("estateId");
  const session = c.var.session;
  if (!session?.user) return c.json({ error: "Unauthorized" }, 401);
  const { hasAccess } = await getUserEstateAccess(c.var.db, session.user.id, estateId, undefined);
  if (!hasAccess) return c.json({ error: "Forbidden" }, 403);
  return next();
});

app.post("/api/estate/:estateId/files", uploadFileHandler);
app.post("/api/estate/:estateId/files/from-url", uploadFileFromURLHandler);
app.get("/api/estate/:estateId/exports/:exportId", getExportHandler);

app.get("/api/files/:id", getFileHandler);

// Mount the Slack integration app
app.route("/api/integrations/slack", slackApp);
app.route("/api/integrations/github", githubApp);

// WebSocket endpoint for organization connections
app.get("/api/ws/:organizationId", async (c) => {
  const organizationId = c.req.param("organizationId");

  // Get the Durable Object ID for this organization
  const id = c.env.ORGANIZATION_WEBSOCKET.idFromName(organizationId);
  const stub = c.env.ORGANIZATION_WEBSOCKET.get(id);

  // Forward the request to the Durable Object
  const url = new URL(c.req.url);
  url.searchParams.set("organizationId", organizationId);

  return stub.fetch(
    new Request(url.toString(), {
      method: c.req.method,
      headers: c.req.raw.headers,
      body: c.req.raw.body,
    }),
  );
});

// Watch logs (admin UI) → DO (requires user session + estate access)
app.get("/api/estate/:estateId/builds/:buildId/ws", async (c) => {
  const estateId = c.req.param("estateId");
  const buildId = c.req.param("buildId");

  const session = c.var.session;
  if (!session?.user) return c.json({ error: "Unauthorized" }, 401);
  const { hasAccess } = await getUserEstateAccess(c.var.db, session.user.id, estateId, undefined);
  if (!hasAccess) return c.json({ error: "Forbidden" }, 403);

  const id = c.env.ESTATE_BUILDS.idFromName(estateId);
  const stub = c.env.ESTATE_BUILDS.get(id);

  const url = new URL(c.req.url);
  url.pathname = "/ws";
  url.searchParams.set("estateId", estateId);
  url.searchParams.set("buildId", buildId);
  return stub.fetch(
    new Request(url.toString(), {
      method: c.req.method,
      headers: c.req.raw.headers,
      body: c.req.raw.body,
    }),
  );
});

// Ingest logs via HTTP from container (signed URL required)
app.post("/api/builds/:estateId/:buildId/ingest", async (c) => {
  const estateId = c.req.param("estateId");
  const buildId = c.req.param("buildId");

  const id = c.env.ESTATE_BUILDS.idFromName(estateId);
  const stub = c.env.ESTATE_BUILDS.get(id);

  const url = new URL(c.req.url);
  const hasSignature = !!url.searchParams.get("signature");
  if (!hasSignature) return c.json({ error: "Signature required" }, 401);
  const valid = await verifySignedUrl(c.req.url, c.env.EXPIRING_URLS_SIGNING_KEY);
  if (!valid) return c.json({ error: "Invalid or expired signature" }, 401);

  url.pathname = "/ingest";
  url.searchParams.set("estateId", estateId);
  url.searchParams.set("buildId", buildId);

  return stub.fetch(
    new Request(url.toString(), {
      method: "POST",
      headers: c.req.raw.headers,
      body: c.req.raw.body,
    }),
  );
});

// Ingest agent background task logs (from sandbox/codex), batched every ~10s
app.post("/api/agent-logs/:estateId/:className/:durableObjectName/ingest", async (c) => {
  const estateId = c.req.param("estateId");
  const durableObjectName = c.req.param("durableObjectName");

  const url = new URL(c.req.url);
  const hasSignature = !!url.searchParams.get("signature");
  if (!hasSignature) return c.json({ error: "Signature required" }, 401);
  const valid = await verifySignedUrl(c.req.url, c.env.EXPIRING_URLS_SIGNING_KEY);
  if (!valid) return c.json({ error: "Invalid or expired signature" }, 401);

  // Parse body
  const body = (await c.req.json()) as unknown;
  const LogItem = z.object({
    seq: z.number(),
    ts: z.number(),
    stream: z.enum(["stdout", "stderr"]),
    message: z.string(),
    event: z.string().optional(),
  });
  const Body = z.object({
    processId: z.string(),
    logs: z.array(LogItem).default([]),
  });
  const parsed = Body.safeParse(body);
  if (!parsed.success) return c.json({ error: "Invalid payload" }, 400);
  const { processId, logs } = parsed.data;

  const agent = await getAgentStubByName(toAgentClassName(c.req.param("className")!), {
    db: c.var.db,
    agentInstanceName: durableObjectName,
    estateId,
  });
  const result = (await agent.ingestBackgroundLogs({
    processId,
    logs,
  })) as { lastSeq?: number } | void;
  const lastSeq = result && typeof result.lastSeq === "number" ? result.lastSeq : undefined;
  return c.json({ ok: true, lastSeq });
});

export type RequestContext = {
  cloudflare: {
    env: CloudflareEnv;
    ctx: ExecutionContext;
  };
  variables: Variables;
};

declare module "@tanstack/react-start" {
  interface Register {
    server: {
      requestContext: RequestContext;
    };
  }
}

app.all("*", (c) => {
<<<<<<< HEAD
  const contextProvider = new RouterContextProvider();
  contextProvider.set(ReactRouterServerContext, {
    cloudflare: { env: c.env, ctx: c.executionCtx as never },
    variables: c.var,
=======
  return tanstackStartServerEntry.fetch(c.req.raw, {
    context: {
      cloudflare: {
        env: c.env,
        ctx: c.executionCtx,
      },
      variables: c.var,
    },
>>>>>>> e0324b88
  });
});

// In order to use cloudflare's fancy RPC system, we need to export a WorkerEntrypoint subclass.
// Any methods on this class can be called via worker binding
// The special `fetch` method is used to handle HTTP requests
// This is only really needed when we have multiple workers, though. I just ported it over because I mistakenly
// thought we need it sooner
export default class extends WorkerEntrypoint {
  declare env: CloudflareEnv;

  callMyAgent(params: {
    bindingName: string;
    durableObjectName: string;
    methodName: string;
    args: unknown[];
  }) {
    // cast the bindingName, methodName and args to example values to make sure types are roughly correct
    // this is called from dynamic workers, not typescript anyway
    const binding = this.env[params.bindingName as "ITERATE_AGENT"];
    const agent = binding.getByName(params.durableObjectName);
    return agent[params.methodName as "doNothing"](...(params.args as []));
  }

  fetch(request: Request) {
    return app.fetch(request, this.env, this.ctx);
  }

  async scheduled(controller: ScheduledController) {
    const db = getDb();
    switch (controller.cron) {
      case "*/1 * * * *": {
        try {
          logger.info("Running scheduled onboarding tasks");
          const result = await processSystemTasks(db);
          logger.info("Onboarding tasks completed", result);
        } catch (error) {
          logger.error("Onboarding tasks failed:", error);
        }
        break;
      }
      case "0 0 * * *": {
        try {
          logger.info("Running scheduled Slack sync for all estates");
          const result = await syncSlackForAllEstatesHelper(db);
          logger.info("Scheduled Slack sync completed", {
            total: result.total,
            successful: result.results.filter((r) => r.success).length,
            failed: result.results.filter((r) => !r.success).length,
          });
        } catch (error) {
          logger.error("Scheduled Slack sync failed:", error);
        }
        break;
      }
      default:
        logger.error("Unknown cron pattern:", controller.cron);
    }
  }
}

export {
  IterateAgent,
  OnboardingAgent,
  SlackAgent,
  OrganizationWebSocket,
  AdvisoryLocker,
  EstateBuildTracker,
};
export { Sandbox } from "@cloudflare/sandbox";<|MERGE_RESOLUTION|>--- conflicted
+++ resolved
@@ -293,12 +293,6 @@
 }
 
 app.all("*", (c) => {
-<<<<<<< HEAD
-  const contextProvider = new RouterContextProvider();
-  contextProvider.set(ReactRouterServerContext, {
-    cloudflare: { env: c.env, ctx: c.executionCtx as never },
-    variables: c.var,
-=======
   return tanstackStartServerEntry.fetch(c.req.raw, {
     context: {
       cloudflare: {
@@ -307,7 +301,6 @@
       },
       variables: c.var,
     },
->>>>>>> e0324b88
   });
 });
 
