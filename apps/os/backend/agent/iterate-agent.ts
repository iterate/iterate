import pTimeout from "p-suite/p-timeout";
import pMemoize from "p-suite/p-memoize";
import { Agent as CloudflareAgent } from "agents";
import { formatDistanceToNow } from "date-fns";
import { z } from "zod/v4";

// Parent directory imports
import { and, eq } from "drizzle-orm";
import * as R from "remeda";
import { waitUntil } from "cloudflare:workers";
import { env, type CloudflareEnv } from "../../env.ts";
import { getDb, schema, type DB } from "../db/client.ts";
import { PosthogCloudflare } from "../utils/posthog-cloudflare.ts";
import type { JSONSerializable } from "../utils/type-helpers.ts";

// Local imports
import { agentInstance, agentInstanceRoute } from "../db/schema.ts";
export type AgentInstanceDatabaseRecord = typeof agentInstance.$inferSelect & {
  contextRules: ContextRule[];
};
import { makeBraintrustSpan } from "../utils/braintrust-client.ts";
import { getEnvironmentName } from "../utils/utils.ts";
import { searchWeb, getURLContent } from "../default-tools.ts";
import { getFilePublicURL, uploadFile } from "../file-handlers.ts";
<<<<<<< HEAD
import type { MCPParam } from "./tool-schemas.ts";
=======
import * as replicateIntegration from "../integrations/replicate/replicate.ts";
>>>>>>> e8b93e82
import {
  AgentCore,
  type AgentCoreDeps,
  type AgentCoreSlice,
  type MergedDepsForSlices,
  type MergedEventForSlices,
  type MergedEventInputForSlices,
  type MergedStateForSlices,
} from "./agent-core.ts";
import {
  AgentCoreEvent,
  type AddContextRulesEvent,
  type AugmentedCoreReducedState,
} from "./agent-core-schemas.ts";
import type { DOToolDefinitions } from "./do-tools.ts";
import {
  runMCPEventHooks,
  mcpManagerCache,
  getOrCreateMCPConnection,
} from "./mcp/mcp-event-hooks.ts";
import { mcpSlice, getConnectionKey } from "./mcp/mcp-slice.ts";
import { MCPConnectRequestEventInput } from "./mcp/mcp-slice.ts";
import { iterateAgentTools } from "./iterate-agent-tools.ts";
import { openAIProvider } from "./openai-client.ts";
import { renderPromptFragment } from "./prompt-fragments.ts";
import type { ToolSpec } from "./tool-schemas.ts";
import { toolSpecsToImplementations } from "./tool-spec-to-runtime-tool.ts";
import { defaultContextRules } from "./default-context-rules.ts";
import { ContextRule } from "./context-schemas.ts";
<<<<<<< HEAD
=======
import type { MCPServer } from "./tool-schemas.ts";
import { processPosthogAgentCoreEvent } from "./posthog-event-processor.ts";
>>>>>>> e8b93e82

// -----------------------------------------------------------------------------
// Core slice definition – *always* included for any IterateAgent variant.
// Additional agent-specific slices should extend this array via class inheritance.
// -----------------------------------------------------------------------------

export const CORE_AGENT_SLICES = [mcpSlice] as const;

/**
 * Helper type representing the core slices bundled with every IterateAgent.
 */
export type CoreAgentSlices = typeof CORE_AGENT_SLICES;

const EventRow = z.object({
  type: z.string(),
  data_json: z.string(),
  metadata_json: z.string(),
  trigger_llm_request: z.number(),
  created_at: z.string(),
  event_index: z.number(),
  idempotency_key: z.string().nullable(),
});

const EventRows = z.array(EventRow);

export type EventRow = z.infer<typeof EventRow>;

/**
 * Utility type for merging two readonly slice arrays while preserving the tuple
 * element types.
 */
export type MergeSlices<Base extends readonly unknown[], Extra extends readonly unknown[]> = [
  ...Base,
  ...Extra,
];

// -----------------------------------------------------------------------------
// Reminder metadata & persisted agent state ------------------------------------
// -----------------------------------------------------------------------------

const ReminderMetadata = z.object({
  // Our own generated ID that we control and use throughout the API
  iterateReminderId: z.string(),
  // The CloudflareAgent SDK's internal task ID - needed for cancellation but not exposed in API
  agentSDKScheduledTaskId: z
    .string()
    .describe("Internal CloudflareAgent scheduler task ID - required for cancelSchedule()"),
  message: z.string(),
  createdAt: z.string().datetime(),
  isRecurring: z.boolean(),
  scheduleDetail: z
    .string()
    .describe("Human-readable schedule info, e.g., cron string or one-time execution time."),
});

type ReminderMetadata = z.infer<typeof ReminderMetadata>;

export const IterateAgentState = z.object({
  reminders: z.record(z.string(), ReminderMetadata).default({}).optional(),
  braintrustParentSpanExportedId: z.string().optional(),
});

export type IterateAgentState = z.infer<typeof IterateAgentState>;

type ToolsInterface = typeof iterateAgentTools.$infer.interface;
type Inputs = typeof iterateAgentTools.$infer.inputTypes;

// -----------------------------------------------------------------------------
// Generic IterateAgentBase -----------------------------------------------------
// -----------------------------------------------------------------------------

/**
 * Generic base class for Iterate Agents.
 *
 * The second generic parameter `Slices` allows subclasses to extend the built-in
 * core slices with their own domain-specific slices while guaranteeing that the
 * core ones are always present.
 */
export class IterateAgent<Slices extends readonly AgentCoreSlice[] = CoreAgentSlices>
  extends CloudflareAgent<CloudflareEnv, IterateAgentState>
  implements ToolsInterface
{
  override observability = undefined;

  // Resolve the DO namespace for the concrete subclass at runtime
  static getNamespace() {
    return env.ITERATE_AGENT;
  }

  // Internal helper to get stub from existing database record
  static async getStubFromDatabaseRecord(
    record: AgentInstanceDatabaseRecord,
    options?: {
      jurisdiction?: DurableObjectJurisdiction;
      locationHint?: DurableObjectLocationHint;
      props?: Record<string, unknown>;
    },
  ) {
    // Stolen from agents SDK
    let namespace = this.getNamespace();
    if (options?.jurisdiction) {
      namespace = namespace.jurisdiction(options.jurisdiction);
    }
    const stub = namespace.getByName(record.durableObjectName, options);

    // right after the constructor runs we get in there and initialise all our stuff
    // (e.g. obtaining a slack access token in the case of a slack agent)
    await stub.initAfterConstructorBeforeOnStart({ record });

    // only now do we do the agents sdk cruft where we hit fetch to initialise party server
    // with a server name
    const req = new Request("http://dummy-example.cloudflare.com/cdn-cgi/partyserver/set-name/");
    req.headers.set("x-partykit-room", record.durableObjectName);
    if (options?.props) {
      req.headers.set("x-partykit-props", JSON.stringify(options?.props));
    }
    await stub
      .fetch(req)
      .then((res) => res.text())
      .catch((e) => {
        console.error("Could not set server name:", e);
      });

    return stub;
  }

  // Get stub for existing agent by name (does not create)
  static async getStubByName(params: { db: DB; agentInstanceName: string }) {
    const { db, agentInstanceName } = params;
    const className = this.name;

    const record = await db.query.agentInstance.findFirst({
      where: and(
        eq(agentInstance.durableObjectName, agentInstanceName),
        eq(agentInstance.className, className),
      ),
    });
    if (!record) {
      throw new Error(`Agent instance ${agentInstanceName} not found`);
    }
    const contextRules = await this.getRulesFromDB(db, record.estateId);

    return this.getStubFromDatabaseRecord({ ...record, contextRules });
  }

  // Get stubs for agents by routing key (does not create)
  static async getStubsByRoute(params: { db: DB; routingKey: string; estateId?: string }) {
    const { db, routingKey, estateId } = params;
    const className = this.name;

    const routes = await db.query.agentInstanceRoute.findMany({
      where: eq(agentInstanceRoute.routingKey, routingKey),
      with: { agentInstance: { with: { estate: { with: { iterateConfigs: true } } } } },
    });

    const matchingAgents = routes
      .map((r) => r.agentInstance)
      .filter((r) => r.className === className && (!estateId || r.estateId === estateId));

    if (matchingAgents.length > 1) {
      throw new Error(`Multiple agents found for routing key ${routingKey}`);
    }

    const stubs = await Promise.all(
      matchingAgents.map((record) =>
        this.getStubFromDatabaseRecord({
          ...record,
          contextRules: record.estate.iterateConfigs[0].config.contextRules ?? [],
        }),
      ),
    );

    return stubs as unknown[] as DurableObjectStub<IterateAgent>[];
  }

  // Get or create stub by name
  static async getOrCreateStubByName(params: {
    db: DB;
    estateId: string;
    agentInstanceName: string;
    reason?: string;
  }) {
    const { db, estateId, agentInstanceName, reason } = params;
    const className = this.name;

    let record = await db.query.agentInstance.findFirst({
      where: and(
        eq(agentInstance.durableObjectName, agentInstanceName),
        eq(agentInstance.className, className),
      ),
    });

    if (!record) {
      const durableObjectId = this.getNamespace().idFromName(agentInstanceName);
      const [inserted] = await db
        .insert(agentInstance)
        .values({
          estateId,
          className,
          durableObjectName: agentInstanceName,
          durableObjectId: durableObjectId.toString(),
          metadata: { reason },
        })
        .onConflictDoUpdate({
          target: agentInstance.durableObjectId,
          set: {
            metadata: { reason },
          },
        })
        .returning();
      record = inserted;
    } else {
      if (record.estateId !== estateId) {
        throw new Error(`Agent instance ${agentInstanceName} already exists in a different estate`);
      }
    }
    const contextRules = await this.getRulesFromDB(db, estateId);

    return this.getStubFromDatabaseRecord({ ...record, contextRules });
  }

  // Get or create stub by route
  static async getOrCreateStubByRoute(params: {
    db: DB;
    estateId: string;
    agentInstanceName: string;
    route: string;
    reason?: string;
  }) {
    const { db, estateId, agentInstanceName, route, reason } = params;

    // First check if an agent already exists for this route
    const existingRoutes = await db.query.agentInstanceRoute.findMany({
      where: eq(agentInstanceRoute.routingKey, route),
      with: { agentInstance: true },
    });
    const contextRules = await this.getRulesFromDB(db, estateId);

    const existingAgent = existingRoutes
      .map((r) => r.agentInstance)
      .find((r) => r.className === this.name && r.estateId === estateId);

    if (existingAgent) {
      return this.getStubFromDatabaseRecord({ ...existingAgent, contextRules });
    }

    // No existing agent for this route, create one with route
    const durableObjectId = this.getNamespace().idFromName(agentInstanceName);
    const [record] = await db
      .insert(agentInstance)
      .values({
        estateId,
        className: this.name,
        durableObjectName: agentInstanceName,
        durableObjectId: durableObjectId.toString(),
        metadata: { reason },
      })
      .onConflictDoUpdate({
        target: agentInstance.durableObjectId,
        set: {
          metadata: { reason },
        },
      })
      .returning();

    // Create the route association
    await db
      .insert(agentInstanceRoute)
      .values({ agentInstanceId: record.id, routingKey: route })
      .onConflictDoNothing();

    return this.getStubFromDatabaseRecord({
      ...record,
      contextRules,
    });
  }

  static async getRulesFromDB(db: DB, estateId: string): Promise<ContextRule[]> {
    const config = await db.query.iterateConfig.findFirst({
      where: eq(schema.iterateConfig.estateId, estateId),
    });
    return config?.config?.contextRules ?? [];
  }

  protected db: DB;
  // Runtime slice list – inferred from the generic parameter.
  agentCore!: AgentCore<Slices, CoreAgentSlices>;
  _databaseRecord?: AgentInstanceDatabaseRecord;

  // This gets run between the synchronous durable object constructor and the asynchronous onStart method of the agents SDK
  async initAfterConstructorBeforeOnStart(params: { record: AgentInstanceDatabaseRecord }) {
    const { record } = params;
    this._databaseRecord = record;
  }

  initialState = {
    reminders: {},
  };

  get databaseRecord() {
    if (!this._databaseRecord) {
      throw new Error("Database record not found");
    }
    return this._databaseRecord;
  }

  constructor(ctx: DurableObjectState, env: CloudflareEnv) {
    super(ctx, env);
    this.db = getDb();
    // DO NOT CHANGE THE SCHEMA WITHOUT UPDATING THE MIGRATION LOGIC
    // If you need to change the schema, you can add more columns with separate statements
    this.sql`
      CREATE TABLE IF NOT EXISTS agent_events (
        event_index INTEGER PRIMARY KEY,
        event_type TEXT NOT NULL,
        created_at TEXT NOT NULL,
        trigger_llm_request INTEGER NOT NULL DEFAULT 0,
        idempotency_key TEXT,
        data_json TEXT NOT NULL,
        metadata_json TEXT NOT NULL DEFAULT '{}'
      )
    `;

    this.sql`CREATE INDEX IF NOT EXISTS idx_agent_events_type ON agent_events(event_type)`;
    this.sql`CREATE INDEX IF NOT EXISTS idx_agent_events_created_at ON agent_events(created_at)`;
    this
      .sql`CREATE INDEX IF NOT EXISTS idx_agent_events_idempotency ON agent_events(idempotency_key) WHERE idempotency_key IS NOT NULL`;

    this.agentCore = this.initAgentCore();
    this.sql`create table if not exists swr_cache (key text primary key, json text)`;
  }

  /**
   * Get all slices for this agent. This method must be overridden by subclasses
   * to return the correct statically-typed slice array.
   */
  protected getSlices(): Slices {
    // Default implementation returns just the core slices.
    // Subclasses MUST override this to return their full slice array.
    return CORE_AGENT_SLICES as unknown as Slices;
  }

  toolDefinitions(): DOToolDefinitions<{}> {
    return iterateAgentTools;
  }

  /**
   * Initialize the AgentCore with dependencies. This method can be overridden
   * by subclasses to provide additional dependencies.
   */
  protected initAgentCore(): AgentCore<Slices, CoreAgentSlices> {
    const slices = this.getSlices();
    const getEstate = pMemoize(() => this.getEstate());
    const getBraintrustParentSpanExportedId = pMemoize(async () => {
      const estate = await getEstate();
      return await this.getOrCreateBraintrustParentSpanExportedId(estate.name);
    });
    const posthogClient = pMemoize(async () => {
      const estate = await getEstate();
      const environment = getEnvironmentName({
        ITERATE_USER: this.env.ITERATE_USER,
        STAGE__PR_ID: this.env.STAGE__PR_ID,
        ESTATE_NAME: estate.name,
      });
      return new PosthogCloudflare(this.ctx, {
        estateName: estate.name,
        environmentName: environment,
      });
    });

    const baseDeps: AgentCoreDeps = {
      getRuleMatchData: (state) => ({
        agentCoreState: state,
        durableObjectClassName: this.constructor.name,
      }),
      storeEvents: (events: ReadonlyArray<AgentCoreEvent>) => {
        // Insert SQL is sync so fine to just iterate
        for (const event of events) {
          this.sql`
            INSERT OR REPLACE INTO agent_events (
              event_index, event_type, created_at, 
              trigger_llm_request, idempotency_key, data_json, metadata_json
            ) VALUES (
              ${event.eventIndex},
              ${event.type},
              ${event.createdAt},
              ${typeof event.triggerLLMRequest === "boolean" ? Number(event.triggerLLMRequest) : 0},
              ${event.idempotencyKey || null},
              ${JSON.stringify(event.data)},
              ${JSON.stringify(event.metadata || {})}
            )
          `;
        }

        // Update state to trigger broadcast to connected clients
        this.setState({
          reminders: this.state.reminders ?? {},
          braintrustParentSpanExportedId: this.state.braintrustParentSpanExportedId,
        });

        // Broadcast the new events to all connected clients
        try {
          this.broadcast(
            JSON.stringify({
              type: "events_added",
              events: events,
              timestamp: Date.now(),
            }),
          );
        } catch (error) {
          console.warn("Failed to broadcast events:", error);
        }
      },

      background: (fn: () => Promise<void>) => {
        waitUntil(fn());
      },

      getOpenAIClient: async () => {
        const estate = await getEstate();
        return await openAIProvider({
          posthog: {
            estateName: estate.name,
            environmentName: getEnvironmentName({
              STAGE__PR_ID: this.env.STAGE__PR_ID,
              ITERATE_USER: this.env.ITERATE_USER,
              ESTATE_NAME: estate.name,
            }),
            traceId: `${this.constructor.name}-${this.name}`,
          },
          env: {
            BRAINTRUST_API_KEY: this.env.BRAINTRUST_API_KEY,
            OPENAI_API_KEY: this.env.OPENAI_API_KEY,
            POSTHOG_PUBLIC_KEY: this.env.POSTHOG_PUBLIC_KEY,
          },
          braintrust: {
            getBraintrustParentSpanExportedId,
          },
        });
      },

      toolSpecsToImplementations: (specs: ToolSpec[]) => {
        return toolSpecsToImplementations({ toolSpecs: specs, theDO: this });
      },

      // @ts-expect-error
      uploadFile: async (data: {
        ctx: ExecutionContext;
        content: ReadableStream;
        filename: string;
        mimeType?: string;
        contentLength: number;
      }) => {
        // Cloudflare needs to know the content length in advance, so we need to create a fixed-length stream
        const fileRecord = await uploadFile({
          estateId: this.databaseRecord.estateId,
          db: this.db,
          stream: data.content,
          contentLength: data.contentLength,
          filename: data.filename,
          contentType: data.mimeType || "application/octet-stream",
        });
        return {
          fileId: fileRecord.id,
          openAIFileId: fileRecord.openAIFileId,
          originalFilename: fileRecord.filename,
          size: fileRecord.fileSize,
          mimeType: fileRecord.mimeType,
        };
      },

      turnFileIdIntoPublicURL: (fileId: string) => {
        return getFilePublicURL(fileId);
      },

      getFinalRedirectUrl: async (payload: { durableObjectInstanceName: string }) => {
        return `${this.env.VITE_PUBLIC_URL}/agents/IterateAgent/${payload.durableObjectInstanceName}`;
      },

      // Wrap the default console so every call is also sent to connected websocket clients
      console: (() => {
        // we're going to jettison this soon
        return console;
      })(),

      onEventAdded: ({ event: _event, reducedState: _reducedState }) => {
        const event = _event as MergedEventForSlices<Slices>;
        const reducedState = _reducedState as MergedStateForSlices<CoreAgentSlices>;
        // Handle MCP side effects for relevant events
        const mcpRelevantEvents = ["MCP:CONNECT_REQUEST", "MCP:DISCONNECT_REQUEST"] as const;
        type MCPRelevantEvent = (typeof mcpRelevantEvents)[number];

        if (mcpRelevantEvents.includes(event.type as string as MCPRelevantEvent)) {
          const mcpEvent = event as Extract<typeof event, { type: MCPRelevantEvent }>; // ideally typescript would narrow this for us but `.includes(...)` is annoying/badly implemented. ts-reset might help
          waitUntil(
            (async () => {
              if (reducedState.mcpConnections) {
                const eventsToAdd = await runMCPEventHooks({
                  event: mcpEvent,
                  reducedState,
                  agentDurableObject: this.hydrationInfo,
                  estateId: this.databaseRecord.estateId,
                  getFinalRedirectUrl: deps.getFinalRedirectUrl!,
                });

                for (const eventToAdd of eventsToAdd) {
                  this.agentCore.addEvent(eventToAdd);
                }
              }
            })(),
          );
        }

        if (event.type === "CORE:LLM_REQUEST_END") {
          // fairly arbitrarily, refresh context rules after each LLM request so the agent will have updated instructions by next time
          // but we shouldn't rely on this - we listen for relevant webhooks and refresh events when they actually change
          // https://docs.slack.dev/reference/events/user_typing/ might also be an interesting source of events to trigger this that doesn't require additional dependencies/webhooks/polling
          waitUntil(this.refreshContextRules());
        }

        this.ctx.waitUntil(
          (async () => {
            const posthog = await posthogClient();
            return await processPosthogAgentCoreEvent({
              posthog,
              data: {
                event,
                reducedState,
              },
            });
          })(),
        );
      },
      lazyConnectionDeps: {
        getDurableObjectInfo: () => this.hydrationInfo,
        getEstateId: () => this.databaseRecord.estateId,
        getReducedState: () => this.agentCore.state,
        getFinalRedirectUrl: async (payload: { durableObjectInstanceName: string }) => {
          return `${this.env.VITE_PUBLIC_URL}/agents/IterateAgent/${payload.durableObjectInstanceName}`;
        },
      },
    };

    const extraDeps = this.getExtraDependencies(baseDeps);
    const deps = { ...baseDeps, ...extraDeps } as MergedDepsForSlices<Slices>;

    return new AgentCore({
      deps: deps,
      slices: slices,
    });
  }

  /**
   * Override this method in subclasses to provide additional dependencies
   * for the AgentCore.
   *
   * We pass in the original deps, so that we can hook into existing dependencies
   * and add additional functionality but maintain the old logic.
   */
  protected getExtraDependencies(_deps: AgentCoreDeps): Partial<MergedDepsForSlices<Slices>> {
    return {};
  }

  get hydrationInfo() {
    return {
      durableObjectId: this.ctx.id.toString(),
      durableObjectName: this.databaseRecord.durableObjectName,
      className: this.constructor.name,
    };
  }

  async getAddContextRulesEvent(): Promise<AddContextRulesEvent> {
    const rules = ContextRule.array().parse(await this.getContextRules());
    return {
      type: "CORE:ADD_CONTEXT_RULES",
      data: { rules },
      metadata: {},
      triggerLLMRequest: false,
      createdAt: new Date().toISOString(),
      eventIndex: this.getEvents().length,
    } satisfies AgentCoreEvent;
  }

  async refreshContextRules() {
    const event = await this.getAddContextRulesEvent();
    const existingRules = this.agentCore.state.contextRules;
    const upToDate = event.data.rules.every((r) => R.isDeepEqual(r, existingRules[r.key]));
    if (!upToDate) {
      this.addEvent(event); // only worth adding if it's going to have an effect
    }
  }

  /**
   * Called after an agent object in constructed and the state has been loaded from the DO store.
   */
  async onStart(): Promise<void> {
    // Call parent onStart to ensure persistence completes
    await super.onStart();
    const event = this.getEvents();
    if (event.length === 0) {
      // new agent, fetch initial context rules, along with tool schemas etc.
      event.push(await this.getAddContextRulesEvent());
    }
    await this.agentCore.initializeWithEvents(event);

    this.setState({
      ...this.state,
      reminders: this.state.reminders ?? {},
    });
  }

  getEvents(): MergedEventForSlices<Slices>[] {
    const rawEvents = this.sql`
      SELECT 
        event_type as type,
        data_json,
        metadata_json,
        trigger_llm_request,
        created_at,
        event_index,
        idempotency_key
      FROM agent_events 
      ORDER BY event_index ASC
    `;
    return parseEventRows(rawEvents) as MergedEventForSlices<Slices>[];
  }

  /**
   * Get events filtered by type with proper type casting.
   * This is more efficient than fetching all events and filtering in memory.
   *
   * @param eventType The event type to filter by
   * @returns Array of events of the specified type
   *
   * @example
   * // Get all Slack webhook events with proper typing
   * const slackEvents = agent.getEventsByType("SLACK:WEBHOOK_EVENT_RECEIVED");
   * // slackEvents is properly typed as events with that specific type
   */
  getEventsByType<T extends MergedEventForSlices<Slices>["type"]>(
    eventType: T,
  ): Extract<MergedEventForSlices<Slices>, { type: T }>[] {
    const rawEvents = this.sql`
      SELECT 
        event_type as type,
        data_json,
        metadata_json,
        trigger_llm_request,
        created_at,
        event_index,
        idempotency_key
      FROM agent_events 
      WHERE event_type = ${eventType}
      ORDER BY event_index ASC
    `;
    return parseEventRows(rawEvents) as Extract<MergedEventForSlices<Slices>, { type: T }>[];
  }

  /**
   * Get default context rules that are always available to this agent.
   * Can be overridden by subclasses to provide agent-specific rules.
   * For example, the SlackAgent can override this to add the get-agent-debug-url rule.
   */
  protected async getContextRules(): Promise<ContextRule[]> {
    const defaultRules = await defaultContextRules();
    const { db, databaseRecord } = this;
    // sadly drizzle doesn't support abort signals yet https://github.com/drizzle-team/drizzle-orm/issues/1602
    const rulesFromDb = await pTimeout(IterateAgent.getRulesFromDB(db, databaseRecord.estateId), {
      milliseconds: 250,
      fallback: () => console.warn("getRulesFromDB timeout - DO initialisation deadlock?"),
    });
    const rules = [...defaultRules, ...(rulesFromDb || this.databaseRecord.contextRules)];
    const seenIds = new Set<string>();
    const dedupedRules = rules.filter((rule: ContextRule) => {
      if (seenIds.has(rule.key)) {
        return false;
      }
      seenIds.add(rule.key);
      return true;
    });
    return dedupedRules;
  }

  async addEvent(event: MergedEventInputForSlices<Slices>): Promise<{ eventIndex: number }[]> {
    return this.agentCore.addEvent(event);
  }

  async addEvents(events: MergedEventInputForSlices<Slices>[]): Promise<{ eventIndex: number }[]> {
    return this.agentCore.addEvents(events);
  }

  getReducedState(): Readonly<
    MergedStateForSlices<Slices> & MergedStateForSlices<CoreAgentSlices>
  > {
    return this.agentCore.state;
  }

  /*
   * Get the reduced state at a specific event index
   */
  async getReducedStateAtEventIndex(eventIndex: number): Promise<AugmentedCoreReducedState> {
    return this.agentCore.getReducedStateAtEventIndex(eventIndex);
  }

  async getState() {
    return { ...this.state, reducedState: this.agentCore.state };
  }

  // Injects a function tool call from the outside into the agent
  async injectToolCall({
    toolName,
    args,
    triggerLLMRequest = true,
  }: {
    toolName: string;
    args: JSONSerializable;
    triggerLLMRequest?: boolean;
  }) {
    // Create a mock function call object that matches OpenAI's format
    const functionCall = {
      type: "function_call" as const,
      call_id: `injected-${Date.now()}-${Math.random().toString(36).substr(2, 9)}`,
      name: toolName,
      arguments: JSON.stringify(args),
      status: "completed" as const,
    };

    // Use the agentCore's existing tryInvokeLocalFunctionTool method
    const result = await this.agentCore.tryInvokeLocalFunctionTool(functionCall);

    return this.addEvent({
      type: "CORE:LOCAL_FUNCTION_TOOL_CALL",
      data: { call: functionCall, result: result },
      triggerLLMRequest,
    });
  }
  /**
   * Generic handler for scheduled reminders. This method will be called by the scheduler.
   */
  async handleReminder(data: { iterateReminderId: string }) {
    console.log(`Executing reminder: ${data.iterateReminderId}`);

    const reminder = this.state.reminders?.[data.iterateReminderId];
    if (!reminder) {
      console.error(`Reminder with ID ${data.iterateReminderId} not found in state.`);
      return;
    }

    const timeAgo = formatDistanceToNow(new Date(reminder.createdAt), { addSuffix: true });

    const message = renderPromptFragment([
      reminder.message,
      {
        tag: "context",
        content: [
          `This is a ${reminder.isRecurring ? "recurring " : ""}reminder you set for yourself ${timeAgo}.`,
          reminder.isRecurring
            ? `This is a recurring reminder. You can cancel it using the cancelReminder tool with id "${data.iterateReminderId}".`
            : null,
        ],
      },
    ]);

    const events: MergedEventInputForSlices<Slices>[] = [];

    // Check if the agent is paused and resume it if needed
    // This ensures reminders can trigger LLM responses even if the agent was previously paused
    if (this.agentCore.state.paused) {
      events.push({
        type: "CORE:RESUME_LLM_REQUESTS",
        triggerLLMRequest: false,
      });
    }

    // Add an event to record the scheduled task execution and trigger LLM response
    events.push({
      type: "CORE:LLM_INPUT_ITEM",
      data: {
        type: "message",
        role: "developer",
        content: [{ type: "input_text", text: message }],
      },
      triggerLLMRequest: true,
    });
    await this.addEvents(events);

    if (!reminder.isRecurring) {
      // One-time reminder, remove it from state after execution
      const newReminders = { ...this.state.reminders };
      delete newReminders[data.iterateReminderId];
      this.setState({
        ...this.state,
        reminders: newReminders,
      });
    }

    return {
      success: true,
      reminderId: data.iterateReminderId,
      executedAt: new Date().toISOString(),
    };
  }

  // set the braintrust parent span exported id into the state
  async setBraintrustParentSpanExportedId(braintrustParentSpanExportedId: string | undefined) {
    this.setState({
      ...this.state,
      braintrustParentSpanExportedId,
    });
  }

  // get the braintrust parent span exported id from the state
  async getBraintrustParentSpanExportedId() {
    return this.state.braintrustParentSpanExportedId;
  }

  // get the braintrust parent span exported id from the state
  // if it's not set, create it and set it in the state
  async getOrCreateBraintrustParentSpanExportedId(estateName: string) {
    if (this.state.braintrustParentSpanExportedId) {
      return this.state.braintrustParentSpanExportedId;
    } else {
      const projectName = `${getEnvironmentName({
        ITERATE_USER: this.env.ITERATE_USER,
        STAGE__PR_ID: this.env.STAGE__PR_ID,
        ESTATE_NAME: estateName,
      })}-platform`;
      const spanExportedId = await makeBraintrustSpan({
        braintrustKey: this.env.BRAINTRUST_API_KEY,
        projectName,
        spanName: `${this.constructor.name}-${this.name}`,
      });
      this.setState({
        ...this.state,
        braintrustParentSpanExportedId: spanExportedId,
      });
      return spanExportedId;
    }
  }

  ping() {
    return { message: "pong back at you!" };
  }
  async flexibleTestTool(input: Inputs["flexibleTestTool"]) {
    switch (input.behaviour) {
      case "slow-tool": {
        const start = input.recordStartTime ? new Date().toISOString() : undefined;
        await new Promise((resolve) => setTimeout(resolve, input.delay));
        return { start, message: input.response, delayed: true, delayMs: input.delay };
      }
      case "raise-error":
        throw new Error(input.error);
      case "return-secret":
        return { secret: input.secret, behaviour: "return-secret" };
      default:
        throw new Error("Unknown behaviour");
    }
  }

  reverse(input: Inputs["reverse"]) {
    return { reversed: input.message.split("").reverse().join("") };
  }
  doNothing() {
    return {};
  }
  async getEstate() {
    const estate = await this.db.query.estate.findFirst({
      where: eq(schema.estate.id, this.databaseRecord.estateId),
      columns: {
        organizationId: true,
        id: true,
        name: true,
      },
    });
    if (!estate) {
      throw new Error("Estate not found");
    }
    return estate;
  }
  async getAgentDebugURL() {
    const estate = await this.getEstate();
    return {
      debugURL: `${this.env.VITE_PUBLIC_URL}/${estate.organizationId}/${estate.id}/agents/${this.constructor.name}/${this.name}`,
    };
  }
  async remindMyselfLater(input: Inputs["remindMyselfLater"]) {
    const { message, type, when } = input;

    let scheduleTime: number | Date | string;
    let scheduleDetail: string;
    let isRecurring: boolean;

    switch (type) {
      case "numberOfSecondsFromNow": {
        const seconds = Number(when);
        if (!Number.isInteger(seconds) || seconds <= 0) {
          throw new Error(
            "For 'numberOfSecondsFromNow' type, 'when' must be a positive integer number of seconds",
          );
        }
        scheduleTime = seconds;
        scheduleDetail = `in ${seconds} seconds`;
        isRecurring = false;
        break;
      }
      case "atSpecificDateAndTime": {
        try {
          scheduleTime = new Date(when);
          if (Number.isNaN(scheduleTime.getTime())) {
            throw new Error("Invalid date");
          }
        } catch (_error) {
          throw new Error(
            "For 'atSpecificDateAndTime' type, 'when' must be a valid ISO 8601 date-time string",
          );
        }
        scheduleDetail = `at ${when}`;
        isRecurring = false;
        break;
      }
      case "recurringCron": {
        scheduleTime = when;
        scheduleDetail = `with cron: ${when}`;
        isRecurring = true;
        break;
      }
      default:
        throw new Error(`Invalid reminder type: ${type}`);
    }

    // Why we need two IDs:
    // 1. iterateReminderId: We generate this ID to pass to the handler so it knows which reminder is executing
    // 2. agentSDKScheduledTaskId: The CloudflareAgent generates this after scheduling - we need it for cancelSchedule()
    // This dual-ID approach is necessary because the CloudflareAgent scheduler API doesn't let us:
    //   - Provide our own task ID when scheduling
    //   - Access the task data/metadata from within the handler
    //   - Know which task is executing without passing data to the handler

    // Generate our own reminder ID that we control
    const iterateReminderId = `reminder-${Date.now()}-${Math.random().toString(36).substr(2, 9)}`;

    // Schedule the task, passing our ID so the handler knows which reminder to execute
    const task = await this.schedule(scheduleTime, "handleReminder", {
      iterateReminderId,
    });

    const reminder: ReminderMetadata = {
      iterateReminderId,
      agentSDKScheduledTaskId: task.id,
      message,
      createdAt: new Date().toISOString(),
      isRecurring,
      scheduleDetail,
    };

    // Store the reminder indexed by our reminder ID
    this.setState({
      ...this.state,
      reminders: {
        ...this.state.reminders,
        [iterateReminderId]: reminder,
      },
    });

    // Return the reminder without exposing the internal agentSDKScheduledTaskId
    const { agentSDKScheduledTaskId: _, ...publicReminder } = reminder;
    return publicReminder;
  }

  listMyReminders(_params: Inputs["listMyReminders"]) {
    const scheduledTasks = this.getSchedules();
    const scheduledTaskIds = new Set(scheduledTasks.map((t) => t.id));

    const allReminders = Object.values(this.state.reminders ?? {});
    const activeReminders = allReminders.filter((r) =>
      scheduledTaskIds.has(r.agentSDKScheduledTaskId),
    );

    // Prune reminders from state that are no longer scheduled
    const newRemindersState = Object.fromEntries(
      activeReminders.map((r) => [r.iterateReminderId, r]),
    );
    this.setState({
      ...this.state,
      reminders: newRemindersState,
    });

    // Return reminders without exposing the internal agentSDKScheduledTaskId
    const publicReminders = activeReminders.map(
      ({ agentSDKScheduledTaskId, ...reminder }) => reminder,
    );
    return { reminders: publicReminders, count: publicReminders.length };
  }

  async cancelReminder(input: { iterateReminderId: string }) {
    const { iterateReminderId } = input;
    const reminder = this.state.reminders?.[iterateReminderId];
    if (!reminder) {
      return {
        iterateReminderId,
        cancelled: false,
        message: "Reminder not found.",
      };
    }

    const cancelled = await this.cancelSchedule(reminder.agentSDKScheduledTaskId);

    if (this.state.reminders?.[iterateReminderId]) {
      const newReminders = { ...this.state.reminders };
      delete newReminders[iterateReminderId];
      this.setState({
        ...this.state,
        reminders: newReminders,
      });
    }

    return {
      iterateReminderId,
      cancelled,
      message: cancelled
        ? "Reminder successfully cancelled."
        : "Reminder not found or already executed/cancelled.",
    };
  }

  async connectMCPServer(input: Inputs["connectMCPServer"]) {
    const formattedServerUrl = new URL(input.serverUrl);

    const requiresParams: MCPParam[] = [
      ...R.pipe(
        input.requiresHeadersAuth ?? {},
        R.entries(),
        R.map(
          ([key, config]): MCPParam => ({
            key,
            type: "header",
            placeholder: config.placeholder,
            description: config.description,
            sensitive: config.sensitive,
          }),
        ),
      ),
      ...R.pipe(
        input.requiresQueryParamsAuth ?? {},
        R.entries(),
        R.map(
          ([key, config]): MCPParam => ({
            key,
            type: "query_param",
            placeholder: config.placeholder,
            description: config.description,
            sensitive: config.sensitive,
          }),
        ),
      ),
    ];

    const mcpServer = {
      serverUrl: formattedServerUrl.toString(),
      mode: input.mode,
      requiresOAuth: input.requiresOAuth || false,
      requiresParams,
    };

    const connectionKey = getConnectionKey({
      serverUrl: formattedServerUrl.toString(),
      mode: input.mode,
      userId: input.onBehalfOfIterateUserId,
    });

    const existingManager = mcpManagerCache.managers.get(connectionKey);
    if (existingManager) {
      return {
        success: true,
        message: `Already connected to MCP server: ${input.serverUrl}. The tools from this server are available.`,
        addedMcpServer: mcpServer,
      };
    }

    const connectRequestEvent: MCPConnectRequestEventInput = {
      type: "MCP:CONNECT_REQUEST",
      data: {
        ...mcpServer,
        triggerLLMRequestOnEstablishedConnection: false,
        userId: input.onBehalfOfIterateUserId,
      },
      metadata: {},
      triggerLLMRequest: false,
    };
    const result = await getOrCreateMCPConnection({
      connectionKey,
      connectionRequestEvent: {
        ...connectRequestEvent,
        eventIndex: 0,
        createdAt: new Date().toISOString(),
      },
      agentDurableObject: this.hydrationInfo,
      estateId: this.databaseRecord.estateId,
      reducedState: this.getReducedState(),
      getFinalRedirectUrl: this.agentCore.getFinalRedirectUrl.bind(this.agentCore),
    });
    if (!result.success) {
      return {
        success: false,
        message: `Failed to add MCP server: ${input.serverUrl}. Details: ${result.error}`,
      };
    }

    if (result.data.events.at(-1)?.type !== "MCP:CONNECTION_ESTABLISHED") {
      const errorDetails = result.data.events
        .map((e) => {
          if (e.type === "MCP:CONNECTION_ERROR") {
            return `${e.type}: ${e.data.error}`;
          } else if (e.type === "MCP:OAUTH_REQUIRED") {
            return `${e.type}: OAuth required - ${e.data.oauthUrl}`;
          } else {
            return e.type;
          }
        })
        .join("; ");

      return {
        __addAgentCoreEvents: result.data.events,
        success: false,
        message: `Failed to add MCP server: ${input.serverUrl}. Details: ${errorDetails}`,
        addedMcpServer: mcpServer,
      };
    }

    return {
      __addAgentCoreEvents: result.data.events,
      success: true,
      message: `Successfully added MCP server: ${input.serverUrl}. This means you don't need to ask the user for any extra inputs can start using the tools from this server.`,
      addedMcpServer: mcpServer,
    };
  }

  async getURLContent(input: Inputs["getURLContent"]) {
    return await getURLContent({
      ...input,
      db: this.db,
      estateId: this.databaseRecord.estateId,
    });
  }

  async searchWeb(input: Inputs["searchWeb"]) {
    const { query, numResults = 10 } = input;
    const result = await searchWeb({
      query,
      numResults,
      type: "auto" as const,
    });
    return {
      query,
      results: result.results.map((r) => ({
        title: r.title,
        url: r.url,
        snippet: r.text || "",
        publishedDate: r.publishedDate,
        author: r.author,
      })),
      totalResults: result.results.length,
    };
  }

  async generateImage(input: Inputs["generateImage"]) {
    const result = await replicateIntegration.generateImage(input, {
      replicateApiToken: this.env.REPLICATE_API_TOKEN,
      openaiApiKey: this.env.OPENAI_API_KEY,
      iterateUser: this.env.ITERATE_USER,
      estateId: this.databaseRecord.estateId,
      db: this.db,
    });

    return {
      ...result,
      __addAgentCoreEvents: [
        {
          type: "CORE:FILE_SHARED" as const,
          data: {
            direction: "from-agent-to-user" as const,
            iterateFileId: result.fileRecord.id,
            openAIFileId: result.fileRecord.openAIFileId,
            mimeType: result.fileRecord.mimeType,
          },
        },
      ],
    };
  }

  async editImage(input: Inputs["editImage"]) {
    const result = await replicateIntegration.editImage(input, {
      replicateApiToken: this.env.REPLICATE_API_TOKEN,
      openaiApiKey: this.env.OPENAI_API_KEY,
      iterateUser: this.env.ITERATE_USER,
      estateId: this.databaseRecord.estateId,
      db: this.db,
    });

    return {
      ...result,
      __addAgentCoreEvents: [
        {
          type: "CORE:FILE_SHARED" as const,
          data: {
            direction: "from-agent-to-user" as const,
            iterateFileId: result.fileRecord.id,
            openAIFileId: result.fileRecord.openAIFileId,
            mimeType: result.fileRecord.mimeType,
          },
        },
      ],
    };
  }
}

// -----------------------------------------------------------------------------
// Utility functions ----------------------------------------------------------
// -----------------------------------------------------------------------------

/**
 * Helper function to parse event rows from raw SQL results.
 * Accepts raw SQL results and returns parsed event rows.
 */
function parseEventRows(rawSqlResults: unknown[]) {
  // Use zod to parse rows to flag schema migrations with an explicit error
  const events = EventRows.parse(rawSqlResults);

  const parsedEvents = events.map((event) => ({
    type: event.type,
    data: JSON.parse(event.data_json),
    metadata: JSON.parse(event.metadata_json),
    triggerLLMRequest: event.trigger_llm_request === 1,
    createdAt: event.created_at,
    eventIndex: event.event_index,
    idempotencyKey: event.idempotency_key || undefined,
  }));

  return parsedEvents;
}<|MERGE_RESOLUTION|>--- conflicted
+++ resolved
@@ -22,11 +22,8 @@
 import { getEnvironmentName } from "../utils/utils.ts";
 import { searchWeb, getURLContent } from "../default-tools.ts";
 import { getFilePublicURL, uploadFile } from "../file-handlers.ts";
-<<<<<<< HEAD
 import type { MCPParam } from "./tool-schemas.ts";
-=======
 import * as replicateIntegration from "../integrations/replicate/replicate.ts";
->>>>>>> e8b93e82
 import {
   AgentCore,
   type AgentCoreDeps,
@@ -56,11 +53,8 @@
 import { toolSpecsToImplementations } from "./tool-spec-to-runtime-tool.ts";
 import { defaultContextRules } from "./default-context-rules.ts";
 import { ContextRule } from "./context-schemas.ts";
-<<<<<<< HEAD
-=======
 import type { MCPServer } from "./tool-schemas.ts";
 import { processPosthogAgentCoreEvent } from "./posthog-event-processor.ts";
->>>>>>> e8b93e82
 
 // -----------------------------------------------------------------------------
 // Core slice definition – *always* included for any IterateAgent variant.
