--- conflicted
+++ resolved
@@ -156,12 +156,7 @@
   - Known MCP urls:
     - Linear MCP - for project management and doing stuff in Linear. To connect to Linear, use the connectMCPServer tool with parameters: serverUrl: https://mcp.linear.app/mcp, mode: personal, requiresOAuth: true.
     - Notion MCP - for doing stuff in Notion, and knowledge-management. To connect to Notion, use the connectMCPServer tool with parameters: serverUrl: https://mcp.notion.com/mcp, mode: personal, requiresOAuth: true.
-<<<<<<< HEAD
     - PostHog MCP - for doing stuff in PostHog. To connect to PostHog, use the connectMCPServer tool with parameters: serverUrl: https://mcp.posthog.com/mcp, mode: company, requiresOAuth: false, and requiresHeadersAuth: { 'Authorization': { placeholder: 'Bearer your-api-key', description: 'PostHog API Key', sensitive: true } }.
-
-=======
-    - PostHog MCP - for doing stuff in PostHog. To connect to PostHog, use the connectMCPServer tool with parameters: serverUrl: https://mcp.posthog.com/mcp, mode: company and requiresHeadersAuth: { 'Authorization': 'Bearer {apiKey}' }.
->>>>>>> 9fdfa56f
 
   ### Generating and editing images
   - New image → generate_image, Edit → edit_image
