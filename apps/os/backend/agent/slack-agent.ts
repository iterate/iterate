--- conflicted
+++ resolved
@@ -185,12 +185,6 @@
         rejectRateLimitedCalls: true,
         retryConfig: { retries: 0 },
       });
-<<<<<<< HEAD
-=======
-    } else if (import.meta.env.VITE_APP_STAGE === "prd") {
-      // in prd, it's never legitimate to have a slack agent without a token
-      logger.error("No Slack integration found for this estate", params.record);
->>>>>>> 116b1362
     }
   }
 
