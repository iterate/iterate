--- conflicted
+++ resolved
@@ -142,17 +142,9 @@
         }) => Promise<string | undefined>;
       }) => {
         deps?.onEventAdded?.(payload);
-<<<<<<< HEAD
 
         const event = payload.event as AgentCoreEvent;
         switch (event.type) {
-=======
-        const { slackChannelId, slackThreadId } = this.getReducedState() as SlackSliceState;
-        if (!slackChannelId || !slackThreadId) {
-          return;
-        }
-        switch (payload.event.type) {
->>>>>>> e949b104
           case "CORE:LLM_REQUEST_START":
             this.agentCore.addEvents([
               {
