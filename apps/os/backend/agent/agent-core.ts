/**
 * AgentCore - High-level Design
 *
 * • Unit-testable in production - runs in durable object context with injected dependencies:
 *   - Event storage/retrieval
 *   - OpenAI client
 *   - Background task execution
 *   - Tool implementations
 *
 * • Event sourcing architecture:
 *   - Primary interface: addEvent() / addEvents()
 *   - Events with triggerLLMRequest: true trigger OpenAI API calls
 *   - All state derived from event log
 *
 * • Reducer-based state management:
 *   - Core reducer handles built-in events
 *   - Pluggable slice reducers extend functionality
 *   - See ./slices/ folder for examples
 *
 * • LLM requests use reduced state computed from full event history
 */

import { Mutex } from "async-mutex";
import type { OpenAI } from "openai";
import type {
  ResponseFunctionToolCall,
  ResponseStreamEvent,
} from "openai/resources/responses/responses.mjs";
import { z } from "zod/v4";
import { mergeDeep } from "remeda";
import { stripNonSerializableProperties } from "../utils/schema-helpers.ts";
import type { JSONSerializable } from "../utils/type-helpers.ts";
import { deepCloneWithFunctionRefs } from "./deep-clone-with-function-refs.ts";
import {
  AgentCoreEvent,
  AgentCoreEventInput,
  type AugmentedCoreReducedState,
  CORE_INITIAL_REDUCED_STATE,
  type CoreReducedState,
  hashToolSpec,
} from "./agent-core-schemas.js";
<<<<<<< HEAD
import { renderPromptFragment } from "./prompt-fragments.ts";
import { MCPServer, type RuntimeTool, type ToolSpec } from "./tool-schemas.ts";
import { evaluateContextRuleMatchers } from "./context.ts";
=======
import { PromptFragment, renderPromptFragment } from "./prompt-fragments.js";
import { type RuntimeTool, type ToolSpec } from "./tool-schemas.ts";
import type { ContextItem } from "./context.ts";
>>>>>>> ccaf43d0

/**
 * AgentCoreSliceSpec – single generic object describing a slice.
 * All properties are optional so slice authors only specify what they need.
 */
export interface AgentCoreSliceSpec {
  /** Additional state injected by this slice */
  SliceState?: object;
  /** Zod schema for stored events */
  EventSchema?: z.ZodType;
  /** Zod schema for *input* events. If undefined the EventSchema (or core+deps union) is used */
  EventInputSchema?: z.ZodType;
  /** Extra dependencies required by the slice reducer */
  SliceDeps?: unknown;
  /** Compile-time list of slice dependencies */
  DependsOnSlices?: readonly AgentCoreSlice<any>[];
}

// Helper conditional extraction utilities for the spec object ----------------

// prettier-ignore
export type SliceStateOf<Spec> = Spec extends { SliceState: infer S }
  ? S extends object
    ? S
    : Record<never, never>
  : Record<never, never>;
// prettier-ignore
export type SliceDepsOf<Spec> = Spec extends { SliceDeps: infer D } ? D : unknown;
// prettier-ignore
export type SliceEventSchemaOf<Spec> = Spec extends { EventSchema: infer Ev }
  ? Ev extends z.ZodType
    ? Ev
    : never
  : never;
// prettier-ignore
export type SliceEventInputSchemaOf<Spec> = Spec extends { EventInputSchema: infer EvIn }
  ? EvIn extends z.ZodType
    ? EvIn
    : never
  : SliceEventSchemaOf<Spec>; // default
// prettier-ignore
export type SliceDependsOnOf<Spec> = Spec extends { DependsOnSlices: infer Deps }
  ? Deps extends readonly AgentCoreSlice[]
    ? Deps
    : []
  : [];

// Helper: tuple starting with this slice followed by its declared dependencies.
// Ensures the resulting AgentCore type parameter always contains the current
// slice (for its own events) plus any slices it depends on.
// Using a conditional type keeps the tuple variadic-safe when there are no deps.
export type SelfAndDeps<Spec extends AgentCoreSliceSpec> =
  SliceDependsOnOf<Spec> extends infer D
    ? D extends readonly AgentCoreSlice[]
      ? [AgentCoreSlice<Spec>, ...D]
      : [AgentCoreSlice<Spec>]
    : [AgentCoreSlice<Spec>];

// Minimal subset of AgentCore exposed to slice reducers – gives strong typing
// for state/events/addEvent(s) while avoiding incompatibility issues with the
// concrete AgentCore instance passed in at runtime.
export type AgentCoreMinimal<Spec extends AgentCoreSliceSpec> = Pick<
  AgentCore<SelfAndDeps<Spec>>, // ensures the slice itself + its deps are included
  "addEvent" | "addEvents" | "state" | "events"
>;

// Helper to extract the Spec generic from an AgentCoreSlice
export type SliceSpecOf<S> = S extends AgentCoreSlice<infer Sp> ? Sp : never;

// Type-level error for conflicting dep names (kept from old implementation)
export type CheckDepsConflict<T> =
  T extends Record<string, any>
    ? {
        [K in keyof T]: K extends keyof Omit<T, K>
          ? T[K] extends Omit<T, K>[K]
            ? T[K]
            : never // conflict
          : T[K];
      }
    : T;

// -----------------------------------------------------------------------------
// Core public types – every slice provides the same quartet of types so they can
// be unioned by AgentCore generics.
// -----------------------------------------------------------------------------

export interface AgentCoreDeps {
  /** Persist the full event array whenever it changes – safe to store by ref */
  storeEvents(events: ReadonlyArray<AgentCoreEvent>): void;
  /** Run a background task (e.g. DurableObject ctx.waitUntil) */
  background(fn: () => Promise<void>): void;
  /** Lazily construct an OpenAI client */
  getOpenAIClient(): Promise<OpenAI>;
  /** Batch resolve tool specs to runtime implementations */
  toolSpecsWithSchemasToImplementations: (
    specs: { spec: ToolSpec; inputSchema: {} | null }[],
  ) => RuntimeTool[];
  /** Upload a file and return its ID and metadata - used for agent-to-user file sharing */
  uploadFile?: (data: {
    content: ReadableStream;
    filename: string;
    contentLength?: number;
    mimeType?: string;
    metadata?: Record<string, any>;
  }) => Promise<{
    fileId: string;
    openAIFileId: string;
    originalFilename?: string;
    size?: number;
    mimeType?: string;
  }>;
  /** Convert an iterate file ID to a public download URL */
  turnFileIdIntoPublicURL?: (fileId: string) => string;
  /** Forward streaming chunks to live clients (optional) */
  onLLMStreamResponseStreamingChunk?: (chunk: ResponseStreamEvent) => void;
  /**
   * Optional callback that will be invoked once for **every** event that is
   * successfully added by a single `addEvents()` call **after** the internal
   * state has been updated and the events have been persisted.
   *
   * This allows host environments (e.g. Durable Objects) to react to newly
   * added events in a type-safe way (e.g. to send events to posthog)
   */
  onEventAdded?: <E, S>(payload: { event: E; reducedState: S }) => void;
  /**
   * Optional hook to collect context items (prompts and tools) that should be
   * included in LLM requests. Called right before making each LLM request.
   */
  getRuleMatchData: (state: CoreReducedState) => unknown;
  /**
   * Optional hook to get the final redirect URL for any authorization flows.
   */
  getFinalRedirectUrl?: <S>(payload: {
    durableObjectInstanceName: string;
    reducedState: S;
  }) => Promise<string | undefined>;
  /** Provided console instance */
  console: Console;
}

export type AgentCoreState = CoreReducedState;
// Re-export event types from schemas for convenience
export type { AgentCoreEvent, AgentCoreEventInput };

// ---------------------------------------------------------------------------
// Updated AgentCoreSlice interface -----------------------------------------
// ---------------------------------------------------------------------------

export interface AgentCoreSlice<Spec extends AgentCoreSliceSpec = AgentCoreSliceSpec> {
  name: string;
  /** Optional slice-local initial state */
  initialState?: SliceStateOf<Spec>;
  /** Zod schema for stored events (required when slice defines events) */
  eventSchema: SliceEventSchemaOf<Spec>;
  /** Zod schema for input events (defaults to `eventSchema`) */
  eventInputSchema: SliceEventInputSchemaOf<Spec>;
  /** Async reducer returning partial state updates */
  reduce(
    state: Readonly<
      CoreReducedState<z.input<SliceEventInputSchemaOf<Spec>>> &
        SliceStateOf<Spec> &
        MergedStateForSlices<SliceDependsOnOf<Spec>, z.input<SliceEventInputSchemaOf<Spec>>>
    >,
    deps: AgentCoreDeps &
      SliceDepsOf<Spec> &
      MergedDepsForSlices<SliceDependsOnOf<Spec>> & { agentCore: AgentCoreMinimal<Spec> },
    event: AgentCoreEvent | z.infer<SliceEventSchemaOf<Spec>>,
  ): Partial<
    CoreReducedState<z.input<SliceEventInputSchemaOf<Spec>>> &
      SliceStateOf<Spec> &
      MergedStateForSlices<SliceDependsOnOf<Spec>, z.input<SliceEventInputSchemaOf<Spec>>>
  > | void;
}

type Awaitable<T> = T | Promise<T>;

// -----------------------------------------------------------------------------
// Helper type machinery (refactored to spec object) -------------------------
// -----------------------------------------------------------------------------

type UnionToIntersection<U> = (U extends any ? (arg: U) => void : never) extends (
  arg: infer I,
) => void
  ? I
  : never;

// Replace StateOf/DepsOf with new implementations
export type MergedStateForSlices<
  Sls extends readonly AgentCoreSlice[],
  InputEvents = AgentCoreEventInput,
> = CoreReducedState<InputEvents> & UnionToIntersection<SliceStateOf<SliceSpecOf<Sls[number]>>>;

export type MergedDepsForSlices<Sls extends readonly AgentCoreSlice[]> = AgentCoreDeps &
  CheckDepsConflict<UnionToIntersection<SliceDepsOf<SliceSpecOf<Sls[number]>>>>;

// Raw schema extraction types (event schemas)
export type MergedEventSchemaForSlices<Sls extends readonly AgentCoreSlice[]> =
  | typeof AgentCoreEvent
  | (Sls[number] extends infer T
      ? T extends AgentCoreSlice<any>
        ? SliceEventSchemaOf<SliceSpecOf<T>>
        : never
      : never);

export type MergedEventInputSchemaForSlices<Sls extends readonly AgentCoreSlice[]> =
  | typeof AgentCoreEventInput
  | (Sls[number] extends infer T
      ? T extends AgentCoreSlice<any>
        ? SliceEventInputSchemaOf<SliceSpecOf<T>>
        : never
      : never);

export type MergedEventForSlices<Sls extends readonly AgentCoreSlice[]> =
  | AgentCoreEvent
  | (Sls[number] extends infer T
      ? T extends AgentCoreSlice<any>
        ? z.infer<SliceEventSchemaOf<SliceSpecOf<T>>>
        : never
      : never);

export type MergedEventInputForSlices<Sls extends readonly AgentCoreSlice[]> =
  | AgentCoreEventInput
  | (Sls[number] extends infer T
      ? T extends AgentCoreSlice<any>
        ? z.input<SliceEventInputSchemaOf<SliceSpecOf<T>>>
        : never
      : never);

// -----------------------------------------------------------------------------
// AgentCore class – parameterised by an immutable tuple of slices.
// -----------------------------------------------------------------------------

export interface AgentCoreConstructorOptions<
  Slices extends readonly AgentCoreSlice[],
  CombinedDeps extends MergedDepsForSlices<Slices>,
> {
  deps: CombinedDeps;
  slices: Slices;
}

type ResponsesAPIParams = Parameters<OpenAI["responses"]["stream"]>[0];

export class AgentCore<
  Slices extends readonly AgentCoreSlice[] = [],
  CoreSlices extends readonly AgentCoreSlice[] = [],
> {
  // Combined state (core + slices) ------------------------------------------
  // Each AgentCore instance must get its own copy of array/object fields to avoid
  // accidental shared mutable state between different durable object instances.
  // We therefore create fresh copies for the problematic properties.
  private _state = {
    ...CORE_INITIAL_REDUCED_STATE,
  } as MergedStateForSlices<Slices> & MergedStateForSlices<CoreSlices>;

  recordRawRequest = true;

  private augmentState(
    inputState: typeof this._state,
  ): MergedStateForSlices<Slices> & MergedStateForSlices<CoreSlices> & AugmentedCoreReducedState {
    const next: AugmentedCoreReducedState & { rawKeys: string[] } = {
      ...inputState,
      runtimeTools: [...inputState.runtimeTools],
      ephemeralPromptFragments: {},
      toolSpecs: [],
      mcpServers: [],
      rawKeys: Object.keys(inputState),
    };
    for (const contextRule of Object.values(next.contextRules)) {
      const matchAgainst = this.deps.getRuleMatchData(next);
      const isMatched = evaluateContextRuleMatchers({ contextRule, matchAgainst });
      // todo: consider global matchers? Might be nice to be able to say `globalRuleMatchers: [matchers.jsonata("name = /linear-related/")]

      if (!isMatched) {
        continue;
      }

      if (contextRule.prompt) {
        next.ephemeralPromptFragments[contextRule.id] = contextRule.prompt;
      }
      if (contextRule.tools) {
        const existingToolSpecHashes = new Set(next.toolSpecs.map((spec) => hashToolSpec(spec)));
        const newToolSpecs = contextRule.tools.filter(
          (tool) => !existingToolSpecHashes.has(hashToolSpec(tool.spec)),
        );
        next.toolSpecs = [...next.toolSpecs, ...contextRule.tools.map((t) => t.spec)];
        const implementations = this.deps.toolSpecsWithSchemasToImplementations(newToolSpecs);
        next.runtimeTools = [...next.runtimeTools, ...implementations];
      }
      if (contextRule.mcpServers) {
        // Only add MCP servers that aren't already present (based on serverUrl equality)
        const existingMcpServerUrls = new Set(next.mcpServers.map((server) => server.serverUrl));
        const newMcpServers = contextRule.mcpServers.filter(
          (server) => !existingMcpServerUrls.has(server.serverUrl),
        );

        if (newMcpServers.length > 0) {
          next.mcpServers = [
            ...next.mcpServers,
            ...newMcpServers.map((server) => MCPServer.parse(server)),
          ];
        }
      }
    }
    return next as unknown as MergedStateForSlices<Slices> &
      MergedStateForSlices<CoreSlices> &
      AugmentedCoreReducedState;
  }

  get state() {
    return this.augmentState(this._state);
  }

  // Event log ---------------------------------------------------------------
  private _events: MergedEventForSlices<Slices>[] = [];
  get events(): ReadonlyArray<MergedEventForSlices<Slices>> {
    return this._events;
  }

  // Dependencies & slices ---------------------------------------------------
  private readonly deps: MergedDepsForSlices<Slices>;
  private readonly slices: Readonly<Slices>;

  private readonly _mutex = new Mutex();

  // Combined Zod schema for validating any incoming event
  private readonly combinedEventSchema: z.ZodType<AgentCoreEvent>;
  // Combined Zod schema for validating input events (with optional fields)
  private readonly combinedEventInputSchema: z.ZodType<AgentCoreEventInput>;

  // Track initialization state
  private _initialized = false;

  // Track seen idempotency keys for deduplication
  private readonly _seenIdempotencyKeys = new Set<string>();

  constructor(options: AgentCoreConstructorOptions<Slices, MergedDepsForSlices<Slices>>) {
    const { deps, slices } = options;

    // Always ensure console exists
    this.deps = {
      ...deps,
      console: deps.console ?? console,
    };
    this.slices = slices;

    // Initialize slice states and merge initial state into core state
    for (const slice of slices) {
      if (slice.initialState) {
        this._state = { ...this._state, ...slice.initialState };
      }
    }

    // Build combined event schemas: core first, then slice schemas
    const sliceSchemas = slices.map((s) => s.eventSchema);
    this.combinedEventSchema = sliceSchemas.length
      ? z.union([AgentCoreEvent, ...sliceSchemas])
      : AgentCoreEvent;

    // Build combined input event schema
    const sliceInputSchemas = slices.map((s) => s.eventInputSchema);
    this.combinedEventInputSchema = sliceInputSchemas.length
      ? z.union([AgentCoreEventInput, ...sliceInputSchemas])
      : AgentCoreEventInput;
  }

  // -------------------------------------------------------------------------
  // Public API – event ingestion
  // -------------------------------------------------------------------------

  /**
   * Helper method to check if an LLM request is currently in progress
   */
  llmRequestInProgress(): boolean {
    return this._state.llmRequestStartedAtIndex !== null;
  }

  /**
   * Initialize the agent with existing events from storage and replay them through reducers.
   * This method can only be called once per agent instance.
   * @throws Error if called more than once
   */
  async initializeWithEvents(existing: AgentCoreEvent[]): Promise<void> {
    // Acquire mutex to ensure thread safety
    const release = await this._mutex.acquire();
    try {
      // Check if already initialized
      if (this._initialized) {
        throw new Error(
          "[AgentCore] initializeWithEvents called multiple times - agent is already initialized",
        );
      }

      this.deps.console.debug(`[AgentCore] Initializing with ${existing.length} existing events`);

      // Clear current state
      this._events = [];
      this._state = { ...CORE_INITIAL_REDUCED_STATE } as typeof this._state;

      // Re-initialize slice states
      for (const slice of this.slices) {
        if (slice.initialState) {
          this._state = { ...this._state, ...slice.initialState };
        }
      }

      // Process all events with validation
      if (existing.length > 0) {
        // Process events one by one to maintain state consistency
        for (const event of existing) {
          // Validate the event
          const validated = this.combinedEventSchema.parse(event);

          // Track idempotency key if present
          if (validated.idempotencyKey) {
            this._seenIdempotencyKeys.add(validated.idempotencyKey);
          }

          // TODO: This pattern of push-then-update could be cleaned up to match addEvents pattern
          this._events.push(validated);
          this._state = this.runReducersOnSingleEvent(this._state, validated);
        }
      }

      // Mark as initialized
      this._initialized = true;

      // Add initialized with events event
      const initializedEvent = {
        type: "CORE:INITIALIZED_WITH_EVENTS",
        data: {
          eventCount: existing.length,
        },
        metadata: {},
        eventIndex: this._events.length,
        createdAt: new Date().toISOString(),
        triggerLLMRequest: false,
      } as const;
      // TODO: This pattern of push-then-update could be cleaned up to match addEvents pattern
      this._events.push(initializedEvent);
      this._state = this.runReducersOnSingleEvent(this._state, initializedEvent);

      // Invoke callback for initialized event
      if (this.deps.onEventAdded) {
        this.deps.onEventAdded({ event: initializedEvent, reducedState: { ...this._state } });
      }

      // Always store events after initialization (before potentially starting background tasks)
      this.deps.storeEvents(this._events);
    } finally {
      release();
    }

    // Check if we need to resume an LLM request that was interrupted
    // Important: This must be done AFTER releasing the mutex to avoid deadlock
    // when the background task fails and tries to call addEvents()
    if (this.llmRequestInProgress()) {
      const requestIndex = this._state.llmRequestStartedAtIndex;
      if (requestIndex !== null) {
        this.deps.console.warn(
          `[AgentCore] Resuming interrupted LLM request at index ${requestIndex} - indicates DO crash during request`,
        );
        this.runLLMRequestInBackground(requestIndex, this.getResponsesAPIParams());
      }
    }
  }

  /** btw this returns an array */
  addEvent(
    event: MergedEventInputForSlices<Slices> | MergedEventInputForSlices<CoreSlices>,
  ): { eventIndex: number }[] {
    return this.addEvents([event]);
  }

  /**
   * Atomically add one or more events to the agent. This is the _primary external interface_ of the agent.
   *
   * The function
   *  - makes sure the events conform to this agent's event schema (either the core events or one of the slice's event schemas)
   *  - add createdAt and eventIndex props
   *  - run all reducers to update the agent state (the core agent reducer, as well as each slice's reducer in order)
   *
   * If an event has triggerLLMRequest: true, then any ongoing LLM request will be cancelled and a new one started in the background.
   *
   * addEvents calls are strictly serialised - only one batch of events can be added at any point in time (protected by mutex)
   *
   * Nonetheless, it is an async function, becaue the reducers can be async
   * (e.g. to query some service to find out what the input schema for a certain trpc procedure tool is)
   */
  addEvents(
    events: MergedEventInputForSlices<Slices>[] | MergedEventInputForSlices<CoreSlices>[],
  ): { eventIndex: number }[] {
    // Check if initialized
    if (!this._initialized) {
      throw new Error("[AgentCore] Cannot add events before calling initializeWithEvents");
    }

    try {
      const originalEvents = [...this._events];
      const originalState = { ...this._state };
      const eventsAddedThisBatch: Array<{
        event: MergedEventForSlices<Slices>;
        reducedState: MergedStateForSlices<Slices>;
      }> = [];

      try {
        // Parse all events first
        for (const ev of events) {
          // Check for idempotency key deduplication
          if (ev.idempotencyKey && this._seenIdempotencyKeys.has(ev.idempotencyKey)) {
            this.deps.console.warn(
              `[AgentCore] Skipping duplicate event with idempotencyKey: ${ev.idempotencyKey}`,
            );
            continue; // Skip this event
          }

          const parsed = this.combinedEventInputSchema.parse({
            ...ev,
            eventIndex: this._events.length,
            createdAt: ev.createdAt ?? new Date().toISOString(),
          }) as MergedEventForSlices<Slices>;

          // Add idempotency key to seen set if present
          if (parsed.idempotencyKey) {
            this._seenIdempotencyKeys.add(parsed.idempotencyKey);
          }

          // Add to _events for now in case that is used in a reducer - but if any errors occur, we'll roll it back
          this._events.push(parsed);

          // run core reducer and all slice reducers in sequence to update the state
          this._state = this.runReducersOnSingleEvent(this._state, parsed);

          parsed.metadata ||= {};

          // Store the event and its reduced state for later callback invocation
          eventsAddedThisBatch.push({ event: parsed, reducedState: { ...this._state } });
        }

        // Only invoke callbacks after we're sure the batch succeeded
        if (this.deps.onEventAdded) {
          for (const { event, reducedState } of eventsAddedThisBatch) {
            this.deps.onEventAdded({ event, reducedState });
          }
        }
      } catch (err) {
        // Rollback both events and state to before the batch
        this._events = originalEvents;
        this._state = originalState;

        const errorMessage = err instanceof Error ? err.message : String(err);
        const errorStack = err instanceof Error ? (err.stack ?? "") : "";

        const errorEvent = {
          type: "CORE:INTERNAL_ERROR",
          data: {
            error: `Error while calling addEvents: ${errorMessage}\nEvents batch: ${JSON.stringify(events)}`,
            stack: errorStack,
          },
          metadata: {},
          eventIndex: this._events.length,
          createdAt: new Date().toISOString(),
          triggerLLMRequest: false,
        } as const;

        // Add the error event to the events array
        // TODO: This pattern of push-then-update could be cleaned up to match addEvents pattern
        this._events.push(errorEvent);

        // Run reducers on the error event itself
        // This ensures the error event is properly processed
        this._state = this.runReducersOnSingleEvent(this._state, errorEvent);

        // Invoke callback for error event
        if (this.deps.onEventAdded) {
          this.deps.onEventAdded({ event: errorEvent, reducedState: { ...this._state } });
        }

        throw err;
      }

      // Handle LLM request triggering if needed
      if (this._state.triggerLLMRequest) {
        // Check if paused before starting
        if (this._state.paused) {
          this.deps.console.warn("[AgentCore] LLM request trigger ignored - requests are paused");
        } else {
          // Check if we need to cancel an in-flight request
          // This happens after processing all events in the batch, so if a batch contains
          // both a trigger event and an LLM_REQUEST_END event (like when makeLLMRequest
          // processes a tool call), the llmRequestStartedAtIndex will already be cleared
          // and we won't cancel. This is intentional - when an LLM request returns a tool call,
          // makeLLMRequest adds all events for that request as one batch (output event,
          // tool call input/output, and LLM request end), so we don't want to cancel.
          if (this.llmRequestInProgress()) {
            this.deps.console.warn(
              "[AgentCore] Cancelling in-flight request – new trigger received",
            );
            // Add a cancel event
            const cancelEvent = {
              type: "CORE:LLM_REQUEST_CANCEL",
              data: { reason: "superseded" },
              metadata: {},
              eventIndex: this._events.length,
              createdAt: new Date().toISOString(),
              triggerLLMRequest: false,
            } as const;
            // TODO: This pattern of push-then-update could be cleaned up to match addEvents pattern
            this._events.push(cancelEvent);
            this._state = this.runReducersOnSingleEvent(this._state, cancelEvent);

            // Invoke callback for cancel event
            if (this.deps.onEventAdded) {
              this.deps.onEventAdded({ event: cancelEvent, reducedState: { ...this._state } });
            }
          }

          // Add LLM_REQUEST_START event
          const responsesAPIParams = this.getResponsesAPIParams();
          const startEvent = {
            type: "CORE:LLM_REQUEST_START",
            eventIndex: this._events.length,
            createdAt: new Date().toISOString(),
            data: this.recordRawRequest ? { rawRequest: responsesAPIParams } : {},
            metadata: {},
            triggerLLMRequest: false,
          } satisfies AgentCoreEvent;
          // TODO: This pattern of push-then-update could be cleaned up to match addEvents pattern
          this._events.push(startEvent);
          this._state = this.runReducersOnSingleEvent(this._state, startEvent);

          // Invoke callback for start event
          if (this.deps.onEventAdded) {
            this.deps.onEventAdded({ event: startEvent, reducedState: { ...this._state } });
          }

          // Store the request index for this LLM call
          const thisRequestIndex = startEvent.eventIndex;

          // Execute LLM call in background
          this.runLLMRequestInBackground(thisRequestIndex, responsesAPIParams);
        }
      }
      return eventsAddedThisBatch.map((e) => e.event);
    } finally {
      // Finally, make sure the callback to actually store all the new events is called
      // TODO fix this
      this.deps.storeEvents(this._events);
    }
  }

  // -------------------------------------------------------------------------
  // Reducer execution helpers
  // -------------------------------------------------------------------------

  private runReducersOnSingleEvent(
    currentState: MergedStateForSlices<Slices>,
    event: MergedEventForSlices<Slices>,
  ) {
    // First run built-in core reducer
    let newState = this.reduceCore(currentState, event) as MergedStateForSlices<Slices>;

    // Then every slice reducer
    for (const slice of this.slices) {
      const update = slice.reduce(newState, { ...this.deps, agentCore: this }, event);
      if (update) {
        newState = { ...newState, ...update };
      }
    }

    return deepCloneWithFunctionRefs(newState);
  }

  private reduceCore(state: CoreReducedState, event: AgentCoreEvent): CoreReducedState {
    const next: CoreReducedState = { ...state };

<<<<<<< HEAD
=======
    // Reset ephemeralContextItems at the start of each reducer run
    next.ephemeralPromptFragments = {};

    // Take the opportunity to re-check whether there are new context items
    // TODO this isn't v efficient and these should probably be cached
    // TODO we can now allow agent core slices to also implement collectContextItems
    // and massively improve all the crufty code we have
    if (this.deps.collectContextItems) {
      const beforeCollectContextItems = performance.now();
      const contextItems = await this.deps.collectContextItems();
      timings.reducers_core_collectContextItems = performance.now() - beforeCollectContextItems;
      // to make it a bit easier to read in LLM traces, we take all the prompt fragments
      // from all the context items and turn them into a single large ephemeral prompt fragment
      // (that shows up as a single role=developer message in the LLM request)
      const collectedPromptFragments: PromptFragment[] = [];
      for (const [index, item] of contextItems.entries()) {
        if (item.prompt) {
          collectedPromptFragments.push(item.prompt);
        }
        if (item.tools) {
          // Only add tool specs that aren't already present (based on normalized hashing)
          // This here doesn't work if we use JSON.stringify instead of hashToolSpec - not clear why
          const existingToolSpecHashes = new Set(next.toolSpecs.map((spec) => hashToolSpec(spec)));
          const newToolSpecs = item.tools.filter(
            (tool) => !existingToolSpecHashes.has(hashToolSpec(tool)),
          );

          const beforeToolSpecs = performance.now();
          if (newToolSpecs.length > 0) {
            next.toolSpecs = [...next.toolSpecs, ...newToolSpecs];
            const implementations = await this.deps.toolSpecsToImplementations(newToolSpecs);
            next.runtimeTools = [...next.runtimeTools, ...implementations];
            timings[`reducers_core_toolSpecs_contextItem${index}_batch`] =
              performance.now() - beforeToolSpecs;
          }
          timings[`reducers_core_toolSpecs_${index}`] = performance.now() - beforeToolSpecs;
        }
      }
      next.ephemeralPromptFragments["context-items"] = collectedPromptFragments;
    }

>>>>>>> ccaf43d0
    // Any event with triggerLLMRequest: true sets the state flag to true
    // UNLESS we are paused
    if (event.triggerLLMRequest && !state.paused) {
      next.triggerLLMRequest = true;
    }

    if (!event.type.startsWith("CORE:")) {
      return next; // ignore slice events but keep triggerLLMRequest update
    }

    switch (event.type) {
      case "CORE:SET_SYSTEM_PROMPT":
        next.systemPrompt = event.data.prompt;
        break;

      case "CORE:ADD_CONTEXT_ITEMS": {
        next.contextRules = {
          ...next.contextRules,
          ...Object.fromEntries(event.data.items.map((item) => [item.id, item])),
        };
        break;
      }

      case "CORE:SET_MODEL_OPTS":
        next.modelOpts = event.data;
        break;

      case "CORE:SET_METADATA":
        next.metadata = mergeDeep(next.metadata, event.data);
        break;

      case "CORE:LLM_INPUT_ITEM":
        if (event.data) {
          const item = event.data;
          // If it's an assistant message, ensure it has an id
          if (item.type === "message" && item.role === "assistant" && !item.id) {
            const itemWithId = {
              ...item,
            };
            // @ts-expect-error - TODO fix this
            next.inputItems = [...next.inputItems, itemWithId];
          } else {
            // @ts-expect-error - TODO fix this
            next.inputItems = [...next.inputItems, item];
          }
        }
        break;

      case "CORE:LLM_OUTPUT_ITEM":
        // LLM output items become input items next time
        // Special note about data.type == "reasoning" items
        // When using GPT-5, reasoning items are always linked to the immediately
        // next input item and we MUST NEVER make a subsequent LLM request with
        // just one of the two!
        next.inputItems.push(event.data);
        break;

      case "CORE:LLM_REQUEST_START":
        next.llmRequestStartedAtIndex = event.eventIndex;
        next.triggerLLMRequest = false; // Consume the trigger
        break;

      case "CORE:LOCAL_FUNCTION_TOOL_CALL": {
        // Add the function call itself and the result
        const res = event.data.result;
        let outputStr: string;
        if (res.success === true) {
          outputStr = typeof res.output === "string" ? res.output : JSON.stringify(res.output);
        } else {
          outputStr = res.error;
        }

        const callOutputItem = {
          type: "function_call_output",
          call_id: event.data.call.call_id,
          output: outputStr || "", // must be a string or openai barfs
        } satisfies OpenAI.Responses.ResponseInputItem;

        if (event.data.associatedReasoningItemId) {
          // To avoid the dreaded `Item 'fc_...' of type 'function_call' was provided without its required 'reasoning' item: 'rs_...'.` error,
          // we need to insert input items in the (undocumented) right order that OpenAI expects.
          // If you got [reasoning, function_call, function_call] in your last request, your next request must be
          //            [reasoning, function_call, function_call, function_call_output, function_call_output]
          // and NOT    [reasoning, function_call, function_call_output, function_call, function_call_output]
          // So search for the associated reasoning item's index, then set the sort score of the function call and output items to be just after it.
          // Use a small delta to ensure they go before whatever items are already in the array, and rely on stable sorting to make sure the function calls
          // are inserted in the right order.
          const reasoningIndex = next.inputItems.findIndex(
            (i) => i.type === "reasoning" && i.id === event.data.associatedReasoningItemId,
          );
          if (reasoningIndex === -1) {
            throw new Error(
              `CORE:LOCAL_FUNCTION_TOOL_CALL event ${event.data.call.id} missing associated reasoning item in input items, request would fail: ${event.data.associatedReasoningItemId}`,
            );
          }

          next.inputItems.push(
            { ...event.data.call, getSortScore: () => reasoningIndex + 0.1 },
            { ...callOutputItem, getSortScore: () => reasoningIndex + 0.2 },
          );
        } else {
          next.inputItems.push(event.data.call, callOutputItem);
        }
        break;
      }

      case "CORE:LLM_REQUEST_END":
        next.llmRequestStartedAtIndex = null;
        break;

      case "CORE:LLM_REQUEST_CANCEL":
        next.llmRequestStartedAtIndex = null;
        break;

      case "CORE:PAUSE_LLM_REQUESTS":
        next.paused = true;
        next.triggerLLMRequest = false; // Clear any pending trigger when pausing
        break;

      case "CORE:RESUME_LLM_REQUESTS":
        next.paused = false;
        // Note: If triggerLLMRequest is true when resuming, the next addEvents call
        // will handle starting the request
        break;

      case "CORE:FILE_SHARED": {
        const { direction, iterateFileId, originalFilename, mimeType, openAIFileId } = event.data;
        this.deps.console.log("FILE_SHARED", event);

        // Require OpenAI file ID for sharing files with the agent
        if (!openAIFileId) {
          throw new Error(
            `CORE:FILE_SHARED event missing required OpenAI file ID for file ${iterateFileId}`,
          );
        }

        // Determine content type based on file extension or MIME type
        const isImage =
          mimeType?.startsWith("image/") ||
          originalFilename?.match(/\.(png|jpg|jpeg|gif|webp|bmp)$/i);

        // Create appropriate content item based on file type
        const contentItem = isImage
          ? {
              type: "input_image" as const,
              file_id: openAIFileId,
              detail: "auto" as const,
            }
          : {
              type: "input_file" as const,
              file_id: openAIFileId,
            };

        // IFF the image was generated by openai using its builtin tool,
        // we need to store and then inject the original output item
        // Otherwise we might get an error, in case a linked reasoning
        // output item was produced just
        const inputFileMessage = event.data.openAIOutputItemWithoutResult || {
          type: "message" as const,
          role: "user" as const,
          content: [contentItem],
        };
        // Use the injected function or default implementation
        const downloadUrl = this.deps.turnFileIdIntoPublicURL
          ? this.deps.turnFileIdIntoPublicURL(iterateFileId)
          : `https://you-must-inject-this-into-agent-core.com/${iterateFileId}`;

        // build developer messages for both directions so that the agent can reference iterateFileId in subsequent tool calls
        const developerText = renderPromptFragment([
          direction === "from-agent-to-user"
            ? "Note: The previous file was something you created as the result of a tool call. Use the download URL below to share this file."
            : null,
          `The iterateFileId for the above file is ${iterateFileId}. You may need this when using the file in other tool calls. Download: ${downloadUrl}`,
        ]);

        const developerMessage = {
          type: "message" as const,
          role: "developer" as const,
          content: [
            {
              type: "input_text" as const,
              text: developerText,
            },
          ],
        };

        next.inputItems = [...next.inputItems, inputFileMessage, developerMessage];
        break;
      }

      case "CORE:PARTICIPANT_JOINED": {
        const { internalUserId, email, displayName, externalUserMapping } = event.data;
        const participant = {
          internalUserId,
          joinedAt: event.createdAt,
          lastActiveAt: event.createdAt,
          email,
          displayName,
          externalUserMapping,
        };
        next.participants = {
          ...next.participants,
          [internalUserId]: participant,
        };

        // Remove from mentioned participants if they were mentioned before joining
        if (next.mentionedParticipants[internalUserId]) {
          const { [internalUserId]: _, ...remainingMentioned } = next.mentionedParticipants;
          next.mentionedParticipants = remainingMentioned;
        }

        next.inputItems.push({
          type: "message" as const,
          role: "developer" as const,
          content: [
            {
              type: "input_text",
              text: `User ${displayName} (id: ${internalUserId}, email: ${email}) joined the conversation`,
            },
          ],
        });
        break;
      }

      case "CORE:PARTICIPANT_LEFT": {
        const { internalUserId } = event.data;
        const displayName = next.participants[internalUserId]?.displayName || "unknown name";
        const email = next.participants[internalUserId]?.email || "unknown";
        const { [internalUserId]: _, ...remaining } = next.participants;
        next.participants = remaining;
        next.inputItems.push({
          type: "message" as const,
          role: "developer" as const,
          content: [
            {
              type: "input_text",
              text: `User ${displayName} (id: ${internalUserId}, email: ${email}) left the conversation`,
            },
          ],
        });
        break;
      }

      case "CORE:PARTICIPANT_MENTIONED": {
        const { internalUserId, email, displayName, externalUserMapping } = event.data;
        // Don't add if already an active participant
        if (next.participants[internalUserId]) {
          break;
        }
        // Don't add if already mentioned
        if (next.mentionedParticipants[internalUserId]) {
          break;
        }

        const mentionedParticipant = {
          internalUserId,
          joinedAt: event.createdAt,
          lastActiveAt: event.createdAt,
          email,
          displayName,
          externalUserMapping,
        };
        next.mentionedParticipants = {
          ...next.mentionedParticipants,
          [internalUserId]: mentionedParticipant,
        };
        break;
      }

      case "CORE:INTERNAL_ERROR":
      case "CORE:INITIALIZED_WITH_EVENTS":
      case "CORE:LOG":
        // Just log, no state change needed
        break;

      default:
        event satisfies never;
        // Unknown event types are ignored (could be slice events)
        this.deps.console.warn(
          `[AgentCore] Unknown core event type: ${(event as AgentCoreEvent).type}`,
        );
        break;
    }

    return next;
  }

  // -------------------------------------------------------------------------
  // LLM execution – restored with proper error handling and cancellation checks.
  // -------------------------------------------------------------------------

  /**
   * Run an LLM request in the background with error handling
   */
  private runLLMRequestInBackground(requestIndex: number, params: ResponsesAPIParams): void {
    this.deps.background(async () => {
      try {
        await this.makeLLMRequest(requestIndex, params);
      } catch (err: any) {
        this.deps.console.error(`[AgentCore] LLM request ${requestIndex} failed`, err);
        // Only add error events if this request is still the active one
        if (this.llmRequestInProgress() && this._state.llmRequestStartedAtIndex === requestIndex) {
          await this.addEvents([
            {
              type: "CORE:INTERNAL_ERROR",
              data: { error: String(err.message ?? err), stack: String(err.stack ?? "") },
            },
            {
              type: "CORE:LLM_REQUEST_CANCEL",
              data: { reason: "error" },
            },
          ]);
        }
      }
    });
  }

  private getResponsesAPIParams(): ResponsesAPIParams {
    // openai uses tool_choice instead of toolChoice
    // so we need to copy the toolChoice value to tool_choice
    const { toolChoice, ...rest } = this._state.modelOpts;
    const modelOpts = {
      ...rest,
      tool_choice: toolChoice,
    };

    const unsortedInput: typeof this._state.inputItems = this._state.inputItems;

    return {
      ...modelOpts,
      instructions: renderPromptFragment([
        this._state.systemPrompt,
        // Ephemeral input items at the start to avoid the bug described here
        // https://iterate-com.slack.com/archives/C06LU7PGK0S/p1757362465658609
        // the cost of this is that if the matched context items change,
        // we bust the LLM cache and get a slower/more expensive response.
        ...Object.entries(this.state.ephemeralPromptFragments).map(([key, promptFragment]) =>
          renderPromptFragment({ tag: key, content: promptFragment }),
        ),
      ]),
      input: unsortedInput
        .map((item, index) => ({ item, score: item.getSortScore?.() ?? index }))
        .sort((a, b) => a.score - b.score)
        .map((x) => x.item),
      parallel_tool_calls: true,
      tools: this.state.runtimeTools,
    };
  }

  private async makeLLMRequest(
    thisRequestIndex: number,
    params: ResponsesAPIParams,
  ): Promise<void> {
    const openai = await this.deps.getOpenAIClient();
    if (this._state.llmRequestStartedAtIndex !== thisRequestIndex) {
      return; // Request cancelled, don't add any events
    }

    const stream = openai.responses.stream(params);

    const eventsFromStream: AgentCoreEventInput[] = [];
    for await (const evt of this.parseLLMResponseStreamToEvents(stream, thisRequestIndex)) {
      // Check if request has been cancelled before collecting more events
      if (this._state.llmRequestStartedAtIndex !== thisRequestIndex) {
        return; // Request cancelled, don't add any events
      }
      eventsFromStream.push(evt);
    }

    // Only add events if this request is still the active one
    if (this._state.llmRequestStartedAtIndex === thisRequestIndex) {
      await this.addEvents(eventsFromStream);
    }
  }

  private async *parseLLMResponseStreamToEvents(
    stream: AsyncIterable<OpenAI.Responses.ResponseStreamEvent>,
    requestIndex: number,
  ): AsyncGenerator<AgentCoreEventInput> {
    /** Promises that will resolve to *lists* of events (since tool calls sometimes add extra events) */
    const eventPromises: Array<Promise<AgentCoreEventInput[]>> = [];
    const rawChunks: OpenAI.Responses.ResponseOutputItemDoneEvent[] = [];

    // Track parallel execution metadata
    let functionCallCount = 0;

    for await (const chunk of stream) {
      // Check if this request is still the active one
      if (this._state.llmRequestStartedAtIndex !== requestIndex) {
        return; // Request has been cancelled or superseded
      }

      if (this.deps.onLLMStreamResponseStreamingChunk) {
        // Add parallel execution context to streaming chunks
        const enhancedChunk = {
          ...chunk,
          parallelExecutionContext: {
            batchId: requestIndex.toString(),
            activeFunctionCalls: functionCallCount,
          },
        };
        this.deps.onLLMStreamResponseStreamingChunk(enhancedChunk);
      }

      if (chunk.type === "response.output_item.done") {
        rawChunks.push(chunk);
        const item = chunk.item;

        // single-use helper functions are kinda here just to make the diff more readable. if you are wondering if you can get rid of them, the answer is likely yes.

        const functionCallItemToEvents = async ({
          item,
          result,
          executionTimeMs,
        }: {
          item: Extract<typeof chunk.item, { type: "function_call" }>;
          result: Awaited<ReturnType<AgentCore<Slices>["tryInvokeLocalFunctionTool"]>>;
          executionTimeMs: number;
        }): Promise<AgentCoreEventInput[]> => {
          const lastNonFunctionCallItem = rawChunks.findLast(
            (c) => c.item.type !== "function_call",
          )?.item;
          const associatedReasoningItem =
            lastNonFunctionCallItem?.type === "reasoning" ? lastNonFunctionCallItem : undefined;
          const triggerLLMRequest = result.triggerLLMRequest !== false;
          const ev = {
            type: "CORE:LOCAL_FUNCTION_TOOL_CALL",
            data: {
              associatedReasoningItemId: associatedReasoningItem?.id,
              call: item,
              result: result.success
                ? { success: true, output: result.output }
                : { success: false, error: result.error },
              executionTimeMs,
              llmRequestStartEventIndex: requestIndex,
            },
            triggerLLMRequest,
          } satisfies AgentCoreEventInput;
          return [ev, ...(result.addEvents ?? [])];
        };

        const getNextEvent = async (item: OpenAI.Responses.ResponseOutputItemDoneEvent["item"]) => {
          const isCompletedImageGenerationCall =
            item.type === "image_generation_call" && item.status === "completed";
          if (isCompletedImageGenerationCall && !this.deps.uploadFile) {
            throw new Error("uploadFile dependency is required to handle image generation output");
          }
          // Handle image generation output
          if (isCompletedImageGenerationCall && this.deps.uploadFile && item.result) {
            // Convert base64 to ReadableStream
            const base64Data = item.result;
            const binaryString = atob(base64Data);
            const bytes = new Uint8Array(binaryString.length);
            for (let i = 0; i < binaryString.length; i++) {
              bytes[i] = binaryString.charCodeAt(i);
            }

            const stream = new ReadableStream({
              start(controller) {
                controller.enqueue(bytes);
                controller.close();
              },
            });

            // Extract additional properties that may be present in the actual response
            const itemData = item as any;
            const outputFormat = itemData.output_format || "png";
            // TODO figure out why openai call id is undefined
            const filename = `generated-image-${Date.now()}.${outputFormat}`;

            const imageCallOutputItemWithoutResult = {
              ...item,
              // result contains a huge base64 encoded image which we can't store in sqlite
              result: null,
            };

            // Upload the image
            const iterateFile = await this.deps.uploadFile({
              content: stream,
              filename,
              contentLength: bytes.length,
              mimeType: `image/${outputFormat}`,
              metadata: {
                openAIOutputItemWithoutResult: imageCallOutputItemWithoutResult,
              },
            });
            this.deps.console.log("iterateFile", iterateFile);
            // Yield file shared event
            return {
              type: "CORE:FILE_SHARED",
              data: {
                openAIOutputItemWithoutResult: imageCallOutputItemWithoutResult,
                direction: "from-agent-to-user",
                iterateFileId: iterateFile.fileId,
                openAIFileId: iterateFile.openAIFileId,
                originalFilename: filename,
                size: iterateFile.size,
                mimeType: `image/${outputFormat}`,
              },
            } satisfies AgentCoreEventInput;
          }
          return {
            type: "CORE:LLM_OUTPUT_ITEM",
            data: item,
          } satisfies AgentCoreEventInput;
        };
        if (item.type === "function_call") {
          const startTime = performance.now();
          functionCallCount++;

          eventPromises.push(
            this.tryInvokeLocalFunctionTool(item).then((result) => {
              const executionTimeMs = Math.round(performance.now() - startTime);
              return functionCallItemToEvents({ item, result, executionTimeMs });
            }),
          );
        } else {
          if (eventPromises.length > 0) {
            eventPromises.push(getNextEvent(item).then((ev) => (ev ? [ev] : [])));
          } else {
            const ev = await getNextEvent(item);
            if (ev) {
              if (this._state.llmRequestStartedAtIndex !== requestIndex) {
                return; // Request has been cancelled or superseded
              }
              yield ev;
            }
          }
        }
      } else if (chunk.type === "response.completed") {
        const ev = {
          type: "CORE:LLM_REQUEST_END",
          data: { rawResponse: chunk },
        } satisfies AgentCoreEventInput;
        if (eventPromises.length > 0) {
          eventPromises.push(Promise.resolve([ev]));
        } else {
          yield ev;
        }
      }
    }

    if (eventPromises.length) {
      if (this._state.llmRequestStartedAtIndex !== requestIndex) {
        return; // Request has been cancelled or superseded
      }
      const eventLists = await Promise.all(eventPromises);
      const flat = eventLists.flat();
      for (const ev of flat) {
        if (this._state.llmRequestStartedAtIndex !== requestIndex) {
          return; // Request has been cancelled or superseded
        }
        yield ev;
      }
    }
  }

  // -------------------------------------------------------------------------
  // Tool invocation helper (now public for agent.ts)
  // -------------------------------------------------------------------------

  async tryInvokeLocalFunctionTool(call: ResponseFunctionToolCall): Promise<
    | {
        success: true;
        output: JSONSerializable;
        triggerLLMRequest?: boolean;
        addEvents?: MergedEventInputForSlices<Slices>[];
      }
    | {
        success: false;
        error: string;
        triggerLLMRequest?: boolean;
        addEvents?: MergedEventInputForSlices<Slices>[];
      }
  > {
    const tools = this.state.runtimeTools;
    const tool = tools.find((t: RuntimeTool) => t.type === "function" && t.name === call.name);
    if (!tool || tool.type !== "function" || !("execute" in tool)) {
      this.deps.console.error("Tool not found or not local:", tool);
      this.deps.console.error("runtime tools:", tools);
      this.deps.console.error("tool", JSON.stringify(tool, null, 2));
      return { success: false, error: `Tool not found or not local: ${call.name}` };
    }
    try {
      const args = JSON.parse(call.arguments || "{}");
      const result = await tool.execute(call, args);
      return {
        success: true,
        output: stripNonSerializableProperties(result.toolCallResult),
        triggerLLMRequest: result.triggerLLMRequest,
        addEvents: result.addEvents,
      };
    } catch (err: any) {
      let errorMessage: string;

      if (err instanceof Error) {
        // Use built-in error formatting for standard errors
        errorMessage = `Error in tool ${call.name}: ${err.message}`;
        // Include a limited stack trace if available and the message is not about schema validation
        if (!err.message.includes("doesn't match schema") && err.stack) {
          const stackLines = err.stack.split("\n").slice(0, 3).join("\n");
          errorMessage += `\n${stackLines}`;
        }
      } else {
        // For any other type of error, use built-in JSON.stringify or String conversion
        errorMessage = `Error in tool ${call.name}: ${JSON.stringify(err, null, 2) || String(err)}`;
      }

      return { success: false, error: errorMessage };
    }
  }

  /**
   * Get the reduced state at a specific event index by replaying events.
   * This is useful for debugging and inspecting historical state.
   */
  getReducedStateAtEventIndex(eventIndex: number) {
    // TODO: Call this function from initializeWithEvents

    // Start with initial state
    let tempState = { ...CORE_INITIAL_REDUCED_STATE } as typeof this._state;

    // Add initial slice states
    for (const slice of this.slices) {
      if (slice.initialState) {
        tempState = { ...tempState, ...slice.initialState };
      }
    }

    // Replay events up to the specified index
    const eventsToReplay = this._events.slice(0, eventIndex + 1);
    for (const event of eventsToReplay) {
      tempState = this.runReducersOnSingleEvent(tempState, event);
    }

    return this.augmentState(tempState);
  }
}

// -----------------------------------------------------------------------------
// Helper conditional types exposed for slice authors
// -----------------------------------------------------------------------------

// -----------------------------------------------------------------------------
// Slice factory – supports declaring dependencies on other slices.
// -----------------------------------------------------------------------------

/**
 * Define an AgentCore slice that can reference state/dep types of other slices.
 *
 * When a slice depends on other slices, you can pass those slice definitions
 * via the `dependencies` generic. Their state and dep types will automatically
 * be made available on the `state` and `deps` parameters of the reducer – so
 * no unsafe casting is needed inside the reducer implementation.
 *
 * Example:
 * ```ts
 * export const childSlice = defineAgentCoreSlice<
 *   ChildState,
 *   typeof childEventSchema,
 *   ChildDeps,
 *   [typeof parentSlice] // <-- dependencies
 * >({
 *   name: "child-slice",
 *   eventSchema: childEventSchema,
 *   async reduce(state, deps, event) {
 *     // `state` now includes parentSlice's state in addition to core + own
 *   }
 * });
 * ```
 */
export function defineAgentCoreSlice<Spec extends AgentCoreSliceSpec>(def: {
  name: string;
  dependencies?: SliceDependsOnOf<Spec>;
  eventSchema: SliceEventSchemaOf<Spec>;
  eventInputSchema?: SliceEventInputSchemaOf<Spec>; // optional per rules – default later
  initialState?: SliceStateOf<Spec>;
  reduce: (
    state: Readonly<
      CoreReducedState<z.input<SliceEventInputSchemaOf<Spec>>> &
        SliceStateOf<Spec> &
        MergedStateForSlices<SliceDependsOnOf<Spec>, z.input<SliceEventInputSchemaOf<Spec>>>
    >,
    deps: AgentCoreDeps &
      SliceDepsOf<Spec> &
      MergedDepsForSlices<SliceDependsOnOf<Spec>> & { agentCore: AgentCoreMinimal<Spec> },
    event: AgentCoreEvent | z.infer<SliceEventSchemaOf<Spec>>,
  ) => Partial<
    CoreReducedState<z.input<SliceEventInputSchemaOf<Spec>>> &
      SliceStateOf<Spec> &
      MergedStateForSlices<SliceDependsOnOf<Spec>, z.input<SliceEventInputSchemaOf<Spec>>>
  > | void;
}): AgentCoreSlice<Spec> {
  const { eventSchema, eventInputSchema, initialState, reduce } = def;

  return {
    name: def.name,
    eventSchema,
    eventInputSchema: (eventInputSchema ?? eventSchema) as SliceEventInputSchemaOf<Spec>,
    initialState,
    reduce,
  };
}<|MERGE_RESOLUTION|>--- conflicted
+++ resolved
@@ -39,15 +39,9 @@
   type CoreReducedState,
   hashToolSpec,
 } from "./agent-core-schemas.js";
-<<<<<<< HEAD
-import { renderPromptFragment } from "./prompt-fragments.ts";
+import { renderPromptFragment } from "./prompt-fragments.js";
 import { MCPServer, type RuntimeTool, type ToolSpec } from "./tool-schemas.ts";
 import { evaluateContextRuleMatchers } from "./context.ts";
-=======
-import { PromptFragment, renderPromptFragment } from "./prompt-fragments.js";
-import { type RuntimeTool, type ToolSpec } from "./tool-schemas.ts";
-import type { ContextItem } from "./context.ts";
->>>>>>> ccaf43d0
 
 /**
  * AgentCoreSliceSpec – single generic object describing a slice.
@@ -723,50 +717,6 @@
   private reduceCore(state: CoreReducedState, event: AgentCoreEvent): CoreReducedState {
     const next: CoreReducedState = { ...state };
 
-<<<<<<< HEAD
-=======
-    // Reset ephemeralContextItems at the start of each reducer run
-    next.ephemeralPromptFragments = {};
-
-    // Take the opportunity to re-check whether there are new context items
-    // TODO this isn't v efficient and these should probably be cached
-    // TODO we can now allow agent core slices to also implement collectContextItems
-    // and massively improve all the crufty code we have
-    if (this.deps.collectContextItems) {
-      const beforeCollectContextItems = performance.now();
-      const contextItems = await this.deps.collectContextItems();
-      timings.reducers_core_collectContextItems = performance.now() - beforeCollectContextItems;
-      // to make it a bit easier to read in LLM traces, we take all the prompt fragments
-      // from all the context items and turn them into a single large ephemeral prompt fragment
-      // (that shows up as a single role=developer message in the LLM request)
-      const collectedPromptFragments: PromptFragment[] = [];
-      for (const [index, item] of contextItems.entries()) {
-        if (item.prompt) {
-          collectedPromptFragments.push(item.prompt);
-        }
-        if (item.tools) {
-          // Only add tool specs that aren't already present (based on normalized hashing)
-          // This here doesn't work if we use JSON.stringify instead of hashToolSpec - not clear why
-          const existingToolSpecHashes = new Set(next.toolSpecs.map((spec) => hashToolSpec(spec)));
-          const newToolSpecs = item.tools.filter(
-            (tool) => !existingToolSpecHashes.has(hashToolSpec(tool)),
-          );
-
-          const beforeToolSpecs = performance.now();
-          if (newToolSpecs.length > 0) {
-            next.toolSpecs = [...next.toolSpecs, ...newToolSpecs];
-            const implementations = await this.deps.toolSpecsToImplementations(newToolSpecs);
-            next.runtimeTools = [...next.runtimeTools, ...implementations];
-            timings[`reducers_core_toolSpecs_contextItem${index}_batch`] =
-              performance.now() - beforeToolSpecs;
-          }
-          timings[`reducers_core_toolSpecs_${index}`] = performance.now() - beforeToolSpecs;
-        }
-      }
-      next.ephemeralPromptFragments["context-items"] = collectedPromptFragments;
-    }
-
->>>>>>> ccaf43d0
     // Any event with triggerLLMRequest: true sets the state flag to true
     // UNLESS we are paused
     if (event.triggerLLMRequest && !state.paused) {
