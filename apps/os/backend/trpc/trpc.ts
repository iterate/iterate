import { initTRPC, TRPCError } from "@trpc/server";
import { prettifyError, z, ZodError } from "zod";
import { eq } from "drizzle-orm";
import { organizationUserMembership } from "../db/schema.ts";
import type { DB } from "../db/client.ts";
import { invalidateOrganizationQueries, notifyOrganization } from "../utils/websocket-utils.ts";
import type { Context } from "./context.ts";

<<<<<<< HEAD
const t = initTRPC.context<Context>().create({
  // errorFormatter: (opts) => ({
  //   ...opts,
  //   shape: {
  //     ...opts.shape,
  //     // message: "bad",
  //   },
  // }),
=======
type StandardSchemaFailureResult = Parameters<typeof prettifyError>[0];
const looksLikeStandardSchemaFailureResult = (
  error: unknown,
): error is StandardSchemaFailureResult => {
  return typeof error === "object" && !!error && "issues" in error && Array.isArray(error.issues);
};

const t = initTRPC.context<Context>().create({
  errorFormatter: (opts) => {
    const { shape, error } = opts;

    // Check if this is a ZodError and format it nicely
    let formattedError = error.message;
    let zodFormatted: any;

    // Helper to extract ZodError from error or error.cause
    const zodError =
      error.cause instanceof ZodError ? error.cause : error instanceof ZodError ? error : undefined;

    if (zodError) {
      // Format the ZodError into a more readable structure
      const formattedIssues = zodError.issues.map((issue, index) => {
        const path = issue.path.length > 0 ? issue.path.join(".") : "root";
        return `#${index + 1}: ${issue.message} (at ${path})`;
      });

      formattedError = `Validation error:\n${formattedIssues.join("\n")}`;

      // Create a structured error format similar to flattenError
      zodFormatted = {
        formErrors: zodError.issues
          .filter((issue) => issue.path.length === 0)
          .map((issue) => issue.message),
        fieldErrors: zodError.issues.reduce(
          (acc, issue) => {
            if (issue.path.length > 0) {
              const path = issue.path.join(".");
              if (!acc[path]) {
                acc[path] = [];
              }
              acc[path].push(issue.message);
            }
            return acc;
          },
          {} as Record<string, string[]>,
        ),
        issues: zodError.issues,
      };
    }

    console.error(`🚨 tRPC Error on ${opts.path ?? "<no-path>"}:`, {
      code: error.code,
      message: formattedError,
      zodFormatted,
      stack: error.stack,
      cause: error.cause,
      input: opts.input,
      type: opts.type,
    });

    return {
      ...shape,
      // zod errors are big and ugly, but it ships a built-in pretty printer, so let's override the `message` with a more useful one if we can.
      //  we need to check that it's a zod error (or other standard schema failure) before using it though.
      ...(looksLikeStandardSchemaFailureResult(error.cause) && {
        message: prettifyError(error.cause),
      }),
      data: {
        ...shape.data,
        // Add stack trace in development
        stack: process.env.NODE_ENV === "development" ? error.stack : undefined,
        // Add formatted Zod error details
        zodFormatted: zodFormatted,
        // Include raw issues for clients that want to format themselves
        zodIssues: zodError?.issues,
      },
    };
  },
>>>>>>> ea3b78be
});

// Base router and procedure helpers
export const router = t.router;
export const publicProcedure = t.procedure;

// Type for authenticated context
type AuthenticatedContext = Context & {
  user: NonNullable<Context["user"]>;
  session: NonNullable<Context["session"]>;
};

// Middleware to automatically invalidate queries after mutations
const autoInvalidateMiddleware = t.middleware(async ({ ctx, next, type }) => {
  const authCtx = ctx as AuthenticatedContext;
  const result = await next({ ctx: authCtx });

  // Only invalidate on successful mutations
  if (type === "mutation" && result.ok && ctx.user) {
    // Cast context as authenticated since we know user exists here
    // Get the user's organization
    const membership = await authCtx.db.query.organizationUserMembership.findFirst({
      where: eq(organizationUserMembership.userId, authCtx.user.id),
    });

    if (membership?.organizationId) {
      // Just invalidate everything
      await invalidateOrganizationQueries(ctx.env, membership.organizationId, {
        type: "INVALIDATE",
        invalidateInfo: {
          type: "ALL", // Invalidate all queries
        },
      }).catch((error) => {
        // Log but don't fail the mutation if invalidation fails
        console.error("Failed to invalidate queries:", error);
      });
    }
  }

  return result;
});

// Protected procedure that requires authentication
export const protectedProcedure = t.procedure
  .use(({ ctx, next }) => {
    if (!ctx.session || !ctx.user) {
      throw new TRPCError({ code: "UNAUTHORIZED" });
    }
    return next({
      ctx: {
        ...ctx,
        session: ctx.session,
        user: ctx.user,
      },
    });
  })
  .use(autoInvalidateMiddleware); // Add auto-invalidation to all protected procedures

// Create a version of protectedProcedure without auto-invalidation for special cases
export const protectedProcedureNoAutoInvalidate = t.procedure.use(({ ctx, next }) => {
  if (!ctx.session || !ctx.user) {
    throw new TRPCError({ code: "UNAUTHORIZED" });
  }
  return next({
    ctx: {
      ...ctx,
      session: ctx.session,
      user: ctx.user,
    },
  });
});

// Helper to notify organization from within mutations
export async function notifyOrganizationFromContext(
  ctx: Context & { user: NonNullable<Context["user"]> },
  type: "success" | "error" | "info" | "warning",
  message: string,
  extraArgs?: Record<string, unknown>,
) {
  const membership = await ctx.db.query.organizationUserMembership.findFirst({
    where: eq(organizationUserMembership.userId, ctx.user.id),
  });

  if (membership?.organizationId) {
    await notifyOrganization(ctx.env, membership.organizationId, type, message, extraArgs).catch(
      (error) => {
        console.error("Failed to send notification:", error);
      },
    );
  }
}

// Helper function to get user's estate if they have access
export async function getUserEstateAccess(
  db: DB,
  userId: string,
  estateId: string,
  organizationId?: string,
): Promise<{ hasAccess: boolean; estate: any | null }> {
  const userWithEstates = await db.query.organizationUserMembership.findMany({
    where: eq(organizationUserMembership.userId, userId),
    with: {
      organization: {
        with: {
          estates: true,
        },
      },
    },
  });

  if (!userWithEstates?.length) {
    return { hasAccess: false, estate: null };
  }

  const allEstates = userWithEstates.flatMap(({ organization }) => organization.estates);

  // Check if the estate belongs to the user's organization
  const userEstate = allEstates.find((e) => e.id === estateId);

  if (!userEstate) {
    return { hasAccess: false, estate: null };
  }

  // If organizationId is provided, verify it matches
  if (organizationId && userEstate.organizationId !== organizationId) {
    return { hasAccess: false, estate: null };
  }

  return { hasAccess: true, estate: userEstate };
}

// Estate protected procedure that requires both authentication and estate access
export const estateProtectedProcedure = protectedProcedure
  .input(z.object({ estateId: z.string() }))
  .use(async ({ ctx, input, next, path }) => {
    const { hasAccess, estate: userEstate } = await getUserEstateAccess(
      ctx.db,
      ctx.user.id,
      input.estateId,
    );

    if (!hasAccess || !userEstate) {
      throw new TRPCError({
        code: "FORBIDDEN",
        message: `Access to ${path} denied: User ${ctx.user.id} does not have permission to access this estate ${input.estateId}`,
      });
    }

    // Pass the estate data to the next middleware/resolver
    return next({
      ctx: {
        ...ctx,
        estate: userEstate,
      },
    });
  });<|MERGE_RESOLUTION|>--- conflicted
+++ resolved
@@ -6,16 +6,6 @@
 import { invalidateOrganizationQueries, notifyOrganization } from "../utils/websocket-utils.ts";
 import type { Context } from "./context.ts";
 
-<<<<<<< HEAD
-const t = initTRPC.context<Context>().create({
-  // errorFormatter: (opts) => ({
-  //   ...opts,
-  //   shape: {
-  //     ...opts.shape,
-  //     // message: "bad",
-  //   },
-  // }),
-=======
 type StandardSchemaFailureResult = Parameters<typeof prettifyError>[0];
 const looksLikeStandardSchemaFailureResult = (
   error: unknown,
@@ -94,7 +84,6 @@
       },
     };
   },
->>>>>>> ea3b78be
 });
 
 // Base router and procedure helpers
