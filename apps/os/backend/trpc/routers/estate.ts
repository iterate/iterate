import { Readable } from "node:stream";
import { createGunzip } from "node:zlib";
import * as semver from "semver";
import * as tarStream from "tar-stream";
import * as fflate from "fflate";
import { z } from "zod";
import { eq, desc, and } from "drizzle-orm";
import dedent from "dedent";
import { Octokit } from "octokit";
import {
  protectedProcedure,
  estateProtectedProcedure,
  getUserEstateAccess,
  router,
} from "../trpc.ts";
import { estate, builds, agentInstance, iterateConfig } from "../../db/schema.ts";
import {
  getGithubInstallationForEstate,
  getGithubInstallationToken,
  triggerGithubBuild,
} from "../../integrations/github/github-utils.ts";
import type { DB } from "../../db/client.ts";
import type { CloudflareEnv } from "../../../env.ts";
import type { OnboardingData } from "../../agent/onboarding-agent.ts";
import { getAgentStubByName, toAgentClassName } from "../../agent/agents/stub-getters.ts";
import { logger } from "../../tag-logger.ts";
import { CreateCommitOnBranchInput } from "./CreateCommitOnBranchInput.ts";

const iterateBotGithubProcedure = estateProtectedProcedure.use(async ({ ctx, next }) => {
  const githubInstallation = await getGithubInstallationForEstate(ctx.db, ctx.estate.id);
  if (!githubInstallation) {
    throw new Error("GitHub installation not found for this estate");
  }
  if (!ctx.estate.connectedRepoId) {
    throw new Error("No GitHub repository connected to this estate");
  }
  const { repoData, installationToken } = await getRepoDetails(
    ctx.estate.connectedRepoId,
    githubInstallation.accountId,
  );
  const octokit = new Octokit({ auth: installationToken });
  return next({
    ctx: {
      ...ctx,
      github: octokit,
      /** owner and repo in format needed for octokit.rest api */
      repo: { owner: repoData.full_name.split("/")[0], repo: repoData.full_name.split("/")[1] },
      repoData,
      installationToken,
      refName: ctx.estate.connectedRepoRef,
    },
  });
});

async function getRepoDetails(repoId: number, installationId: string) {
  const installationToken = await getGithubInstallationToken(installationId);

  // Get repository details
  const repoResponse = await fetch(`https://api.github.com/repositories/${repoId}`, {
    headers: {
      Authorization: `Bearer ${installationToken}`,
      Accept: "application/vnd.github+json",
      "User-Agent": "Iterate OS",
    },
  });

  if (!repoResponse.ok) {
    throw new Error("Failed to fetch repository details");
  }

  const repoData = z
    .object({
      id: z.number(),
      full_name: z.string(),
      html_url: z.string(),
      clone_url: z.string(),
    })
    .parse(await repoResponse.json());

  return { repoData, installationToken };
}

// Helper function to trigger a rebuild for a given commit
export async function triggerEstateRebuild(params: {
  db: DB;
  env: CloudflareEnv;
  estateId: string;
  commitHash: string;
  commitMessage: string;
  isManual?: boolean;
}) {
  const { db, env, estateId, commitHash, commitMessage, isManual = false } = params;

  // Get the estate details
  const estateWithRepo = await db.query.estate.findFirst({
    where: eq(estate.id, estateId),
  });

  if (!estateWithRepo?.connectedRepoId) {
    throw new Error("No GitHub repository connected to this estate");
  }

  // Get the GitHub installation
  const githubInstallation = await getGithubInstallationForEstate(db, estateId);
  if (!githubInstallation) {
    throw new Error("GitHub installation not found for this estate");
  }

  // Get installation token
<<<<<<< HEAD
  const { repoData, installationToken } = await getRepoDetails(
    estateWithRepo.connectedRepoId,
    githubInstallation.accountId,
=======
  const installationToken = await getGithubInstallationToken(githubInstallation.accountId);

  if (!installationToken) {
    throw new Error("Failed to get installation token");
  }

  // Get repository details
  const repoResponse = await fetch(
    `https://api.github.com/repositories/${estateWithRepo.connectedRepoId}`,
    {
      headers: {
        Authorization: `Bearer ${installationToken}`,
        Accept: "application/vnd.github+json",
        "User-Agent": "Iterate OS",
      },
    },
>>>>>>> 82a2a435
  );

  // Use the common build trigger function
  return await triggerGithubBuild({
    db,
    env,
    estateId,
    commitHash,
    commitMessage,
    repoUrl: repoData.clone_url,
    installationToken,
    connectedRepoPath: estateWithRepo.connectedRepoPath || "/",
    branch: estateWithRepo.connectedRepoRef || "main",
    isManual,
  });
}

export const estateRouter = router({
  // Check if user has access to a specific estate (non-throwing version)
  checkAccess: protectedProcedure
    .input(
      z.object({
        estateId: z.string(),
        organizationId: z.string(),
      }),
    )
    .query(async ({ ctx, input }) => {
      try {
        // Use the shared helper function
        const result = await getUserEstateAccess(
          ctx.db,
          ctx.user.id,
          input.estateId,
          input.organizationId,
        );

        if (result.hasAccess && result.estate) {
          return {
            hasAccess: true,
            estate: {
              id: result.estate.id,
              name: result.estate.name,
              organizationId: result.estate.organizationId,
            },
          };
        }

        return { hasAccess: false, estate: null };
      } catch {
        // Return false on any error instead of throwing
        return { hasAccess: false, estate: null };
      }
    }),

  // Get a specific estate (with permission check)
  get: estateProtectedProcedure.query(async ({ ctx }) => {
    // The estate is already validated and available in context
    const userEstate = ctx.estate;

    return {
      id: userEstate.id,
      name: userEstate.name,
      organizationId: userEstate.organizationId,
      onboardingAgentName: userEstate.onboardingAgentName ?? null,
      createdAt: userEstate.createdAt,
      updatedAt: userEstate.updatedAt,
    };
  }),

  getCompiledIterateConfig: estateProtectedProcedure.query(async ({ ctx }) => {
    const record = await ctx.db.query.iterateConfig.findFirst({
      where: eq(iterateConfig.estateId, ctx.estate.id),
    });

    return {
      config: record?.config ?? null,
      updatedAt: record?.updatedAt ?? null,
    };
  }),

  // Update estate name
  updateName: estateProtectedProcedure
    .input(
      z.object({
        name: z.string().min(1, "Estate name cannot be empty").max(100, "Estate name too long"),
      }),
    )
    .mutation(async ({ ctx, input }) => {
      // The estate is already validated and available in context
      const estateId = ctx.estate.id;

      // Update the estate name
      const updatedEstate = await ctx.db
        .update(estate)
        .set({
          name: input.name,
          updatedAt: new Date(),
        })
        .where(eq(estate.id, estateId))
        .returning();

      if (!updatedEstate[0]) {
        throw new Error("Failed to update estate");
      }

      return {
        id: updatedEstate[0].id,
        name: updatedEstate[0].name,
        organizationId: updatedEstate[0].organizationId,
        createdAt: updatedEstate[0].createdAt,
        updatedAt: updatedEstate[0].updatedAt,
      };
    }),

  updateRepo: iterateBotGithubProcedure
    .input(
      z.object({
        commit: CreateCommitOnBranchInput.omit({ branch: true }),
        format: z.enum(["base64", "plaintext"]),
      }),
    )
    .mutation(async ({ input, ctx }) => {
      if (input.format === "plaintext") {
        input.commit.fileChanges.additions?.forEach((addition) => {
          addition.contents = Buffer.from(addition.contents).toString("base64");
        });
      }
      const github = new Octokit({ auth: ctx.installationToken });
      const result = await github.graphql(
        dedent`
          mutation ($input: CreateCommitOnBranchInput!) {
            createCommitOnBranch(input: $input) {
              commit {
                url
              }
            }
          }
        `,
        {
          input: {
            ...input.commit,
            branch: {
              branchName: ctx.estate.connectedRepoRef!,
              repositoryNameWithOwner: ctx.repoData.full_name,
            },
          } satisfies CreateCommitOnBranchInput,
        },
      );
      return result;
    }),
  getRepoFilesystem: iterateBotGithubProcedure.query(async ({ ctx }) => {
    const zipballResponse = await fetch(
      `https://api.github.com/repos/${ctx.repoData.full_name}/zipball/${ctx.refName}`,
      { headers: { Authorization: `Bearer ${ctx.installationToken}`, "User-Agent": "Iterate OS" } },
    );

    if (!zipballResponse.ok) {
      throw new Error(
        `Failed to fetch zipball ${zipballResponse.url}: ${await zipballResponse.text()}`,
      );
    }

    const zipball = await zipballResponse.arrayBuffer();
    const unzipped = fflate.unzipSync(new Uint8Array(zipball));

    const filesystem: Record<string, string | null> = Object.fromEntries(
      Object.entries(unzipped)
        .map(([filename, data]) => [
          filename.split("/").slice(1).join("/"), // root directory is `${owner}-${repo}-${sha}`
          fflate.strFromU8(data),
        ])
        .filter(([k, v]) => !k.endsWith("/") && v.trim()),
    );
    const sha = Object.keys(unzipped)[0].split("/")[0].split("-").pop()!;
    return { repoData: ctx.repoData, filesystem, sha, branch: ctx.refName };
  }),

  listPulls: iterateBotGithubProcedure
    .input(
      z.object({
        state: z.enum(["open", "closed", "all"]).default("open"),
      }),
    )
    .query(async ({ ctx, input }) => {
      const { data: pulls } = await ctx.github.rest.pulls.list({ ...ctx.repo, state: input.state });
      return pulls;
    }),

  getDTS: protectedProcedure
    .input(
      z.object({
        packageJson: z.object({
          dependencies: z.record(z.string(), z.string()).optional(),
          devDependencies: z.record(z.string(), z.string()).optional(),
        }),
      }),
    )
    .query(async ({ input }) => {
      // todo: consider moving to frontend? will break api.github.com requests unless a cors proxy is used
      // who needs pnpm when you can just fetch the tarball and extract the dts files?
      const deps = { ...input.packageJson.dependencies, ...input.packageJson.devDependencies };
      type GottenPackage = {
        packageJson: import("type-fest").PackageJson;
        files: Record<string, string>;
      };
      const getPackage = async (name: string, specifier: string): Promise<GottenPackage> => {
        if (specifier.startsWith("github:")) {
          const [ownerAndRepo, ref = "main"] = specifier.replace("github:", "").split("#");
          const zipballUrl = `https://api.github.com/repos/${ownerAndRepo}/zipball/${ref}`;
          const zipballResponse = await fetch(zipballUrl, {
            headers: { "User-Agent": "iterate.com OS" },
          });

          if (!zipballResponse.ok) {
            throw new Error(`Failed to fetch zipball: ${await zipballResponse.text()}`);
          }

          const zipball = await zipballResponse.arrayBuffer();
          const unzipped = fflate.unzipSync(new Uint8Array(zipball));

          const filesystem: Record<string, string> = Object.fromEntries(
            Object.entries(unzipped)
              .map(([zipballPath, data]) => {
                const filename = zipballPath.split("/").slice(1).join("/"); // root dir is `${owner}-${repo}-${sha}`
                return [filename, data] as const;
              })
              .filter(([filename]) => filename.endsWith(".d.ts") || filename === "package.json")
              .map(([filename, data]) => [filename, fflate.strFromU8(data)])
              .filter(([k, v]) => !k.endsWith("/") && v.trim()),
          );
          return { files: filesystem, packageJson: JSON.parse(filesystem["package.json"]!) };
        }

        let url: string;
        if (specifier?.match(/^https?:/)) {
          url = specifier;
        } else if (semver.validRange(specifier)) {
          const packageInfo: { versions: Record<string, {}> } = await fetch(
            `https://registry.npmjs.org/${name}`,
          ).then((r) => r.json());
          const allVersions = Object.keys(packageInfo.versions);
          const resolvedVersion =
            semver.maxSatisfying(allVersions, specifier) || specifier.replace(/^[~^]/, "");
          url = `https://registry.npmjs.org/${name}/-/${name}-${resolvedVersion}.tgz`;
        } else if (specifier.match(/^[\w-.]+$/)) {
          // looks like a dist-tag to me
          const packageInfo: {
            "dist-tags": Record<string, string>;
            versions: Record<string, { version: string }>;
          } = await fetch(`https://registry.npmjs.org/${name}`).then((r) => r.json());

          const distTagVersion = packageInfo["dist-tags"][specifier];
          if (!distTagVersion) {
            throw new Error(`No dist-tag "${specifier}" found for ${name}`);
          }

          const resolvedVersion = packageInfo.versions[distTagVersion]?.version;
          if (!resolvedVersion) {
            throw new Error(
              `${name} dist-tag ${specifier} resolved to version ${distTagVersion} but that version wasn't found on the registry.`,
            );
          }

          url = `https://registry.npmjs.org/${name}/-/${name}-${resolvedVersion}.tgz`;
        } else {
          throw new Error(`Unsupported package specifier: ${specifier}`);
        }

        const res = await fetch(url);
        const extract = tarStream.extract({});

        // Load into buffer first to avoid streaming issues in Workers
        const buffer = Buffer.from(await res.arrayBuffer());

        const files: Record<string, string> = {};

        // eslint-disable-next-line no-async-promise-executor -- can't be bothered to avoid async await in this one case
        await new Promise<void>(async (resolve, reject) => {
          const nodeStream = Readable.from(buffer);

          nodeStream.on("error", (error) => {
            logger.error("nodeStream error", error);
            reject(error);
          });

          const gunzip = createGunzip();

          gunzip.on("error", (error) => {
            logger.error("gunzip error", error);
            reject(error);
          });

          nodeStream.pipe(gunzip).pipe(extract);

          for await (const entry of extract) {
            const tgzPath = entry.header.name;
            const filename = tgzPath.replace("package/", "");
            const isInteresting = filename.endsWith(".d.ts") || filename === "package.json";
            if (!isInteresting) {
              entry.resume();
              continue;
            }
            const chunks: Buffer[] = [];
            for await (const chunk of entry) {
              chunks.push(chunk);
            }
            const content = Buffer.concat(chunks).toString("utf-8");
            files[filename] = content;
          }
          resolve();
        });
        const packageJson = JSON.parse(files["package.json"]!) as import("type-fest").PackageJson;

        if (!packageJson.name) {
          throw new Error(`Couldn't find valid package.json for ${name}@${specifier}`);
        }
        return { packageJson, files };
      };

      const packages: GottenPackage[] = [];
      const remainingDeps = { ...deps };
      for (let i = 100; i >= 0 && Object.keys(remainingDeps).length > 0; i--) {
        if (i === 0)
          throw new Error("Too many dependencies: " + Object.keys(remainingDeps).join(", "));
        for (const [name, version] of Object.entries(remainingDeps)) {
          const existing = packages.find(
            (p) => p.packageJson.name === name && semver.satisfies(p.packageJson.version!, version),
          );
          delete remainingDeps[name];
          if (existing) {
            logger.debug(
              `package ${name}@${existing.packageJson.version} exists and matches ${version}`,
            );
            continue;
          }
          logger.debug(`package ${name}@${version} not found, getting it...`);
          const pkg = await getPackage(name, version);
          logger.debug(`package ${name}@${version} gotten.`);
          packages.push(pkg);
          for (const [depName, depVersion] of Object.entries(pkg.packageJson.dependencies ?? {})) {
            logger.debug(
              `adding dependency ${depName}@${depVersion} to remaining deps because it's a dependency of ${name}@${version}`,
            );
            remainingDeps[depName] = depVersion!;
          }
        }
      }
      logger.debug(
        `got ${packages.length} packages: ${packages.map((p) => p.packageJson.name).join(", ")}`,
      );
      return packages;
    }),

  // Get builds for an estate
  getBuilds: estateProtectedProcedure
    .input(
      z.object({
        limit: z.number().min(1).max(100).default(20).optional(),
      }),
    )
    .query(async ({ ctx, input }) => {
      const { estateId } = input;
      const limit = input.limit || 20;

      const estateBuilds = await ctx.db
        .select()
        .from(builds)
        .where(eq(builds.estateId, estateId))
        .orderBy(desc(builds.createdAt))
        .limit(limit);

      return estateBuilds;
    }),

  getOnboardingStatus: estateProtectedProcedure.query(async ({ ctx }) => {
    const estateId = ctx.estate.id;

    // Get the estate with onboarding agent name
    const estateData = await ctx.db.query.estate.findFirst({
      where: eq(estate.id, estateId),
    });

    if (!estateData) {
      throw new Error("Estate not found");
    }

    // If no onboarding agent name, onboarding is completed
    if (!estateData.onboardingAgentName) {
      return {
        status: "completed" as const,
        agentName: null,
        onboardingData: null,
      };
    }

    // Find the agent instance for this estate and agent name
    const agent = await ctx.db.query.agentInstance.findFirst({
      where: and(
        eq(agentInstance.estateId, estateId),
        eq(agentInstance.durableObjectName, estateData.onboardingAgentName),
      ),
    });

    if (!agent) {
      return {
        status: "in-progress" as const,
        agentName: estateData.onboardingAgentName,
        onboardingData: {},
      };
    }

    try {
      // Get the agent stub using the existing helper
      const stub = await getAgentStubByName(toAgentClassName(agent.className), {
        db: ctx.db,
        agentInstanceName: agent.durableObjectName,
      });

      const response = await stub.fetch("http://do/state");
      const state = (await response.json()) as { onboardingData?: OnboardingData };

      return {
        status: "in-progress" as const,
        agentName: estateData.onboardingAgentName,
        onboardingData: state.onboardingData ?? {},
      };
    } catch (_error) {
      // If we can't fetch the state, return empty onboarding data
      return {
        status: "in-progress" as const,
        agentName: estateData.onboardingAgentName,
        onboardingData: {},
      };
    }
  }),

  // Get latest onboarding results by calling the agent's getResults() tool
  getOnboardingResults: estateProtectedProcedure.query(async ({ ctx }) => {
    const estateId = ctx.estate.id;

    // Read the onboarding agent name from the estate
    const estateData = await ctx.db.query.estate.findFirst({
      where: eq(estate.id, estateId),
    });

    if (!estateData?.onboardingAgentName) {
      return { results: {} as Record<string, unknown> };
    }

    // Find the agent instance for this estate and agent name
    const agent = await ctx.db.query.agentInstance.findFirst({
      where: and(
        eq(agentInstance.estateId, estateId),
        eq(agentInstance.durableObjectName, estateData.onboardingAgentName),
      ),
    });

    if (!agent) {
      return { results: {} as Record<string, unknown> };
    }

    // Get the agent stub and call getResults() if it's an OnboardingAgent
    const stub = await getAgentStubByName(toAgentClassName(agent.className), {
      db: ctx.db,
      agentInstanceName: agent.durableObjectName,
    });

    // Narrow to onboarding agent based on class name
    if (agent.className === "OnboardingAgent") {
      try {
        const results = await (stub as any).getResults({});
        return { results: results ?? {} };
      } catch (_err) {
        return { results: {} as Record<string, unknown> };
      }
    }

    return { results: {} as Record<string, unknown> };
  }),

  triggerRebuild: estateProtectedProcedure
    .input(
      z.object({
        target: z.string().min(1, "Target is required"),
        targetType: z.enum(["branch", "commit"]).default("branch"),
      }),
    )
    .mutation(async ({ ctx, input }) => {
      const { estateId, target, targetType } = input;

      // Get the connected GitHub repo for this estate
      const estateWithRepo = await ctx.db.query.estate.findFirst({
        where: eq(estate.id, estateId),
      });

      if (!estateWithRepo?.connectedRepoId) {
        throw new Error("No GitHub repository connected to this estate");
      }

      // Get the GitHub installation
      const githubInstallation = await getGithubInstallationForEstate(ctx.db, estateId);
      if (!githubInstallation) {
        throw new Error("GitHub installation not found for this estate");
      }

      // Get installation token
      const installationToken = await getGithubInstallationToken(githubInstallation.accountId);

      // GitHub API response schemas
      const GitHubCommitResponse = z.object({
        sha: z.string(),
        commit: z.object({
          message: z.string(),
        }),
      });

      const GitHubBranchResponse = z.object({
        commit: z.object({
          sha: z.string(),
          commit: z.object({
            message: z.string(),
          }),
        }),
      });

      let commitHash: string;
      let commitMessage: string;

      if (targetType === "commit") {
        // Fetch the commit details
        const commitResponse = await fetch(
          `https://api.github.com/repositories/${estateWithRepo.connectedRepoId}/commits/${target}`,
          {
            headers: {
              Authorization: `Bearer ${installationToken}`,
              Accept: "application/vnd.github+json",
              "User-Agent": "Iterate OS",
            },
          },
        );

        if (!commitResponse.ok) {
          throw new Error(`Failed to fetch commit details: ${target}`);
        }

        const commitData = GitHubCommitResponse.parse(await commitResponse.json());
        commitHash = commitData.sha;
        commitMessage = commitData.commit.message;
      } else {
        // Fetch the latest commit on the branch
        const branchResponse = await fetch(
          `https://api.github.com/repositories/${estateWithRepo.connectedRepoId}/branches/${target}`,
          {
            headers: {
              Authorization: `Bearer ${installationToken}`,
              Accept: "application/vnd.github+json",
              "User-Agent": "Iterate OS",
            },
          },
        );

        if (!branchResponse.ok) {
          throw new Error(`Failed to fetch branch details: ${target}`);
        }

        const branchData = GitHubBranchResponse.parse(await branchResponse.json());
        commitHash = branchData.commit.sha;
        commitMessage = branchData.commit.commit.message;
      }

      // Use the helper function to trigger the rebuild
      const build = await triggerEstateRebuild({
        db: ctx.db,
        env: ctx.env,
        estateId,
        commitHash,
        commitMessage,
        isManual: true,
      });

      return {
        buildId: build.id,
        status: "in_progress",
        message: "Build triggered successfully",
      };
    }),
});<|MERGE_RESOLUTION|>--- conflicted
+++ resolved
@@ -55,6 +55,10 @@
 async function getRepoDetails(repoId: number, installationId: string) {
   const installationToken = await getGithubInstallationToken(installationId);
 
+  if (!installationToken) {
+    throw new Error("Failed to get installation token");
+  }
+
   // Get repository details
   const repoResponse = await fetch(`https://api.github.com/repositories/${repoId}`, {
     headers: {
@@ -107,28 +111,9 @@
   }
 
   // Get installation token
-<<<<<<< HEAD
   const { repoData, installationToken } = await getRepoDetails(
     estateWithRepo.connectedRepoId,
     githubInstallation.accountId,
-=======
-  const installationToken = await getGithubInstallationToken(githubInstallation.accountId);
-
-  if (!installationToken) {
-    throw new Error("Failed to get installation token");
-  }
-
-  // Get repository details
-  const repoResponse = await fetch(
-    `https://api.github.com/repositories/${estateWithRepo.connectedRepoId}`,
-    {
-      headers: {
-        Authorization: `Bearer ${installationToken}`,
-        Accept: "application/vnd.github+json",
-        "User-Agent": "Iterate OS",
-      },
-    },
->>>>>>> 82a2a435
   );
 
   // Use the common build trigger function
