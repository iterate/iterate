import { type BetterAuthPlugin, type User } from "better-auth";
import { createAuthEndpoint } from "better-auth/plugins";
import { sessionMiddleware } from "better-auth/api";
import { createAuthorizationURL } from "better-auth/oauth2";
import { setSessionCookie } from "better-auth/cookies";
import { z } from "zod";
import { generateRandomString } from "better-auth/crypto";
import { getContext } from "hono/context-storage";
import { eq, and } from "drizzle-orm";
import { WebClient } from "@slack/web-api";
import { waitUntil } from "cloudflare:workers";
import { logger } from "../tag-logger.ts";
import type { Variables } from "../worker";
import * as schema from "../db/schema.ts";
import { env, type CloudflareEnv } from "../../env.ts";
import { IterateAgent } from "../agent/iterate-agent.ts";
import { SlackAgent } from "../agent/slack-agent.ts";
import { syncSlackUsersInBackground } from "../integrations/slack/slack.ts";
import { MCPOAuthState, SlackBotOAuthState } from "./oauth-state-schemas.ts";

export const SLACK_BOT_SCOPES = [
  "app_mentions:read",
  "channels:history",
  "channels:join",
  "channels:read",
  "chat:write",
  "chat:write.public",
  "files:read",
  "files:write",
  "groups:history",
  "groups:read",
  "im:history",
  "im:read",
  "im:write",
  "mpim:history",
  "mpim:read",
  "reactions:read",
  "reactions:write",
  "users.profile:read",
  "users:read",
  "users:read.email",
  "assistant:write",
];

export const SLACK_USER_AUTH_SCOPES = [
  "identity.email",
  "identity.basic",
  "identity.team",
  "identity.avatar",
  "search:read",
];

export const integrationsPlugin = () =>
  ({
    id: "integrations",
    endpoints: {
      // MCP OAuth callback endpoint
      callbackMCP: createAuthEndpoint(
        "/integrations/callback/mcp",
        {
          method: "GET",
          query: z.object({
            code: z.string(),
            state: z.string().optional(),
            error: z.string().optional(),
            error_description: z.string().optional(),
          }),
        },
        async (ctx) => {
          const { code, state: stateId, error, error_description } = ctx.query;

          if (error) {
            return ctx.json(
              {
                error: "OAuth authorization failed",
                details: { error, error_description },
              },
              { status: 400 },
            );
          }

          if (!stateId) {
            return ctx.json(
              {
                error: "Missing state parameter",
                details:
                  "The MCP OAuth provider did not return the state parameter. This violates OAuth 2.0 security standards.",
                code,
                helpUrl: "https://datatracker.ietf.org/doc/html/rfc6749#section-4.1.2",
              },
              { status: 400 },
            );
          }

          const rawState = await ctx.context.internalAdapter.findVerificationValue(stateId);
          if (!rawState) {
            return ctx.json({ error: "Invalid or expired state" }, { status: 400 });
          }

          const parsedStateResult = MCPOAuthState.safeParse(JSON.parse(rawState.value));
          if (!parsedStateResult.success) {
            return ctx.json({ error: "Invalid state data format" }, { status: 400 });
          }

          const state = parsedStateResult.data;

          const {
            var: { db },
          } = getContext<{ Variables: Variables; Bindings: CloudflareEnv }>();

          const result = await db
            .select({
              estate: schema.estate,
            })
            .from(schema.estate)
            .innerJoin(
              schema.organizationUserMembership,
              and(
                eq(schema.organizationUserMembership.organizationId, schema.estate.organizationId),
                eq(schema.organizationUserMembership.userId, state.userId),
              ),
            )
            .where(eq(schema.estate.id, state.estateId))
            .limit(1);

          const estateWithMembership = result[0]?.estate;

          if (!estateWithMembership) {
            logger.error("Estate not found or user not authorized", {
              estateId: state.estateId,
              userId: state.userId,
            });
            return ctx.json({ error: "Estate not found" }, { status: 404 });
          }

          await ctx.context.internalAdapter.deleteVerificationValue(stateId);

          if (state.agentDurableObject) {
            const params = {
              db,
              agentInstanceName: state.agentDurableObject.durableObjectName,
            };
            const agentStub =
              state.agentDurableObject.className === "SlackAgent"
                ? await SlackAgent.getStubByName(params)
                : await IterateAgent.getStubByName(params);

            await agentStub.addEvents([
              {
                type: "MCP:CONNECT_REQUEST",
                data: {
                  serverUrl: state.serverUrl,
                  mode: state.userId ? "personal" : "company",
                  userId: state.userId,
                  integrationSlug: state.integrationSlug,
                  reconnect: {
                    oauthClientId: state.clientId,
                    oauthCode: code,
                  },
                },
              },
            ]);
          }

          if (!state.callbackUrl) {
            return ctx.redirect(import.meta.env.VITE_PUBLIC_URL);
          }

          return ctx.redirect(state.callbackUrl.toString());
        },
      ),

      directLoginWithSlack: createAuthEndpoint(
        "/integrations/direct-login-with-slack",
        {
          method: "GET",
          query: z.object({
            callbackURL: z.string().default("/"),
            mode: z.enum(["redirect", "json"]).default("json"),
          }),
        },
        async (ctx) => {
          const state = generateRandomString(32);
          const expiresAt = new Date(Date.now() + 10 * 60 * 1000);

          const data = JSON.stringify({
            callbackURL: ctx.query.callbackURL,
          });

          await ctx.context.internalAdapter.createVerificationValue({
            expiresAt,
            identifier: state,
            value: data,
          });

          const redirectURI = `${env.VITE_PUBLIC_URL}/api/auth/integrations/callback/slack-bot`;
          const url = await createAuthorizationURL({
            id: "slack-bot",
            options: {
              clientId: env.SLACK_CLIENT_ID,
              clientSecret: env.SLACK_CLIENT_SECRET,
              redirectURI,
            },
            redirectURI,
            authorizationEndpoint: "https://slack.com/oauth/v2/authorize",
            scopes: SLACK_BOT_SCOPES,
            state,
            additionalParams: {
              user_scope: SLACK_USER_AUTH_SCOPES.join(","),
            },
          });

          // If mode is redirect, redirect directly to OAuth URL
          if (ctx.query.mode === "redirect") {
            return ctx.redirect(url.toString());
          }

          return ctx.json({ url });
        },
      ),
      linkSlackBot: createAuthEndpoint(
        "/integrations/link/slack-bot",
        {
          method: "POST",
          body: z.object({
            estateId: z.string(),
            callbackURL: z.string(),
          }),
          use: [sessionMiddleware],
        },
        async (ctx) => {
          const { estateId, callbackURL } = ctx.body;
          const session = ctx.context.session;

          const {
            env,
            var: { db },
          } = getContext<{ Variables: Variables; Bindings: CloudflareEnv }>();

          const member = await db.query.estate.findFirst({
            where: eq(schema.estate.id, estateId),
            columns: {},
            with: {
              organization: {
                columns: {},
                with: {
                  members: {
                    columns: {
                      userId: true,
                    },
                    where: eq(schema.organizationUserMembership.userId, session.user.id),
                  },
                },
              },
            },
          });

          if (!member) {
            throw new Error("You are not a member of this estate");
          }

          const state = generateRandomString(32);
          const expiresAt = new Date(Date.now() + 10 * 60 * 1000);

          const data = JSON.stringify({
            estateId,
            link: {
              userId: session.user.id,
              email: session.user.email,
            },
            callbackURL,
          });

          await ctx.context.internalAdapter.createVerificationValue({
            expiresAt,
            identifier: state,
            value: data,
          });

          const redirectURI = `${env.VITE_PUBLIC_URL}/api/auth/integrations/callback/slack-bot`;
          const url = await createAuthorizationURL({
            id: "slack-bot",
            options: {
              clientId: env.SLACK_CLIENT_ID,
              clientSecret: env.SLACK_CLIENT_SECRET,
              redirectURI,
            },
            redirectURI,
            authorizationEndpoint: "https://slack.com/oauth/v2/authorize",
            scopes: SLACK_BOT_SCOPES,
            state,
            additionalParams: {
              user_scope: SLACK_USER_AUTH_SCOPES.join(","),
            },
          });

          return ctx.json({ url });
        },
      ),
      callbackSlack: createAuthEndpoint(
        "/integrations/callback/slack-bot",
        {
          method: "GET",
          query: z.object({
            error: z
              .string()
              .meta({
                description: "The error message, if any",
              })
              .optional(),
            error_description: z
              .string()
              .meta({
                description: "The error description, if any",
              })
              .optional(),
            code: z.string().meta({
              description: "The OAuth2 code",
            }),
            state: z.string().meta({
              description: "The state parameter from the OAuth2 request",
            }),
          }),
        },
        async (ctx) => {
          const value = await ctx.context.internalAdapter.findVerificationValue(ctx.query.state);
          if (!value) {
            return ctx.json({ error: "Invalid state" });
          }

          const parsedState = SlackBotOAuthState.parse(JSON.parse(value.value));

          const { link, callbackUrl: callbackURL } = parsedState;
          let estateId = parsedState.estateId;

          console.log("DEBUG: Parsed OAuth state", {
            parsedState,
            estateId,
            hasLink: !!link,
          });

          const code = ctx.query.code;

          const {
            env,
            var: { db },
          } = getContext<{ Variables: Variables; Bindings: CloudflareEnv }>();

          const redirectURI = `${env.VITE_PUBLIC_URL}/api/auth/integrations/callback/slack-bot`;

          const unauthedSlackClient = new WebClient();

          const tokens = await unauthedSlackClient.oauth.v2.access({
            client_id: env.SLACK_CLIENT_ID,
            client_secret: env.SLACK_CLIENT_SECRET,
            code: code,
            redirect_uri: redirectURI,
          });

          if (!tokens || !tokens.ok || !tokens.authed_user || !tokens.authed_user.access_token) {
            return ctx.json({ error: "Failed to get tokens", details: tokens.error });
          }

          // Bot access is optional
          const hasBotAccess = tokens.bot_user_id && tokens.team?.id;

          const userSlackClient = new WebClient(tokens.authed_user.access_token);

          const userInfo = await userSlackClient.users.identity({});

          if (
            !userInfo ||
            !userInfo.ok ||
            !userInfo.user ||
            !userInfo.user.email ||
            !userInfo.user.id
          ) {
            return ctx.json({ error: "Failed to get user info", details: userInfo.error });
          }

          const botUserId = tokens.bot_user_id; // May be undefined if no bot access

          let user: User | null = null;

          if (!link) {
            const existingUser = await ctx.context.internalAdapter.findUserByEmail(
              userInfo.user.email,
            );
            if (existingUser) {
              await ctx.context.internalAdapter.updateUser(existingUser.user.id, {
                name: userInfo.user.name,
                image: userInfo.user.image_192,
              });
              user = existingUser.user;
            } else {
              user = await ctx.context.internalAdapter.createUser({
                email: userInfo.user.email,
                name: userInfo.user.name || "",
                image: userInfo.user.image_192,
                emailVerified: true,
              });

              if (env.ADMIN_EMAIL_HOSTS) {
                const emailDomain = userInfo.user.email.split("@")[1];
                const adminHosts = env.ADMIN_EMAIL_HOSTS.split(",").map((host) => host.trim());

                if (emailDomain && adminHosts.includes(emailDomain)) {
                  await ctx.context.internalAdapter.updateUser(user.id, {
                    role: "admin",
                  });
                }
              }
            }

<<<<<<< HEAD
            // Get the user's organization and estates FIRST, before handling accounts
=======
            const existingUserAccount = existingUser?.accounts.find(
              (account) => account.providerId === "slack",
            );
            if (existingUserAccount) {
              await ctx.context.internalAdapter.updateAccount(existingUserAccount.id, {
                accessToken: tokens.authed_user.access_token,
                scope: SLACK_USER_AUTH_SCOPES.join(","),
                accountId: tokens.authed_user.id,
              });
            } else {
              await ctx.context.internalAdapter.createAccount({
                providerId: "slack",
                accountId: userInfo.user.id,
                userId: user.id,
                accessToken: tokens.authed_user.access_token,
                scope: SLACK_USER_AUTH_SCOPES.join(","),
              });
            }

            // When a user is created, an estate and organization is created automatically via hooks
            // SO we can be sure that the user has only that estate
>>>>>>> f88c8cd7
            const memberships = await db.query.organizationUserMembership.findFirst({
              where: eq(schema.organizationUserMembership.userId, user.id),
              columns: {},
              with: {
                organization: {
                  columns: {},
                  with: {
                    estates: {
                      columns: {
                        id: true,
                      },
                    },
                  },
                },
              },
            });

            if (!memberships) {
              // This should never happen
              return ctx.json({
                error: "Internal Error: Failed to get estate memberships, this should never happen",
              });
            }

            // If the estate id is not set, set it to the first estate in the organization
            if (!estateId && memberships.organization.estates.length > 0) {
              estateId = memberships.organization.estates[0].id;
              console.log("DEBUG: Set estateId to first estate for user", estateId);
            }

            // Handle Slack account creation/update
            let userSlackAccountId: string;

            // Check if user already has a Slack account in the database
            const existingSlackAccount = await db.query.account.findFirst({
              where: and(
                eq(schema.account.providerId, "slack"),
                eq(schema.account.userId, user.id),
              ),
            });

            if (existingSlackAccount) {
              // Update existing account
              await ctx.context.internalAdapter.updateAccount(existingSlackAccount.id, {
                accessToken: tokens.authed_user.access_token,
                scope: SLACK_USER_AUTH_SCOPES.join(","),
                accountId: userInfo.user.id,
              });
              userSlackAccountId = existingSlackAccount.id;
            } else {
              // Create new account
              const newAccount = await ctx.context.internalAdapter.createAccount({
                providerId: "slack",
                accountId: userInfo.user.id,
                userId: user.id,
                accessToken: tokens.authed_user.access_token,
                scope: SLACK_USER_AUTH_SCOPES.join(","),
              });
              userSlackAccountId = newAccount.id;
            }

            // Always ensure user's Slack account is in estate permissions (whether new or existing)
            console.log("DEBUG: About to insert estate permissions", {
              estateId,
              userSlackAccountId,
              hasEstateId: !!estateId,
            });

            if (estateId) {
              await db
                .insert(schema.estateAccountsPermissions)
                .values({
                  accountId: userSlackAccountId,
                  estateId: estateId,
                })
                .onConflictDoNothing(); // This handles if the permission already exists

              console.log("DEBUG: Inserted estate permissions successfully");
            } else {
              console.log("DEBUG: No estateId provided, skipping estate permissions");
            }

            if (hasBotAccess && tokens.access_token) {
              waitUntil(syncSlackUsersInBackground(db, tokens.access_token));
            }

            const session = await ctx.context.internalAdapter.createSession(user.id, ctx);
            await setSessionCookie(ctx, {
              session,
              user,
            });
          } else {
            const linkedUser = await ctx.context.internalAdapter.findUserByEmail(link.email);
            if (!linkedUser) {
              return ctx.json({ error: "Can't find the existing user to link to" });
            }
            user = linkedUser.user;
<<<<<<< HEAD
=======
          }
>>>>>>> f88c8cd7

            // If no estateId provided (e.g., direct login), get the user's first estate
            if (!estateId) {
              const userMemberships = await db.query.organizationUserMembership.findFirst({
                where: eq(schema.organizationUserMembership.userId, user.id),
                columns: {},
                with: {
                  organization: {
                    columns: {},
                    with: {
                      estates: {
                        columns: {
                          id: true,
                        },
                      },
                    },
                  },
                },
              });

              if (userMemberships && userMemberships.organization.estates.length > 0) {
                estateId = userMemberships.organization.estates[0].id;
                console.log("DEBUG: Set estateId to first estate for existing user", estateId);
              }
            }

            // Create or update the Slack account for the linked user
            const existingLinkedSlackAccount = await db.query.account.findFirst({
              where: and(
                eq(schema.account.providerId, "slack"),
                eq(schema.account.userId, user.id),
              ),
            });

            let linkedUserSlackAccountId: string;

            if (existingLinkedSlackAccount) {
              await ctx.context.internalAdapter.updateAccount(existingLinkedSlackAccount.id, {
                accessToken: tokens.authed_user.access_token,
                scope: SLACK_USER_AUTH_SCOPES.join(","),
                accountId: userInfo.user.id,
              });
              linkedUserSlackAccountId = existingLinkedSlackAccount.id;
            } else {
              const newLinkedAccount = await ctx.context.internalAdapter.createAccount({
                providerId: "slack",
                accountId: userInfo.user.id,
                userId: user.id,
                accessToken: tokens.authed_user.access_token,
                scope: SLACK_USER_AUTH_SCOPES.join(","),
              });
              linkedUserSlackAccountId = newLinkedAccount.id;
            }

            // Always ensure linked user's Slack account is in estate permissions (whether new or existing)
            console.log("DEBUG: About to insert estate permissions for linked user", {
              estateId,
              linkedUserSlackAccountId,
              hasEstateId: !!estateId,
            });

            if (estateId) {
              await db
                .insert(schema.estateAccountsPermissions)
                .values({
                  accountId: linkedUserSlackAccountId,
                  estateId: estateId,
                })
                .onConflictDoNothing(); // This handles if the permission already exists

              console.log("DEBUG: Inserted estate permissions for linked user successfully");
            } else {
              console.log(
                "DEBUG: No estateId provided for linked user, skipping estate permissions",
              );
            }

            // Only sync Slack users if we have bot access
            if (hasBotAccess && tokens.access_token) {
              waitUntil(syncSlackUsersInBackground(db, tokens.access_token));
            }
          }

          if (!user) {
            return ctx.json({ error: "Failed to get user" });
          }

<<<<<<< HEAD
          // Only handle bot account and related setup if we have bot access AND estate context
          if (hasBotAccess && botUserId && estateId) {
            let botAccount = await ctx.context.internalAdapter.findAccount(botUserId);
            if (botAccount) {
              await ctx.context.internalAdapter.updateAccount(botAccount.id, {
                accessToken: tokens.access_token,
                scope: SLACK_BOT_SCOPES.join(","),
                accountId: botUserId,
              });
            } else {
              botAccount = await ctx.context.internalAdapter.createAccount({
                providerId: "slack-bot",
                userId: user.id,
                accessToken: tokens.access_token,
                scope: SLACK_BOT_SCOPES.join(","),
                accountId: botUserId,
              });
            }

            if (!botAccount) {
              return ctx.json({ error: "Failed to get account id" });
            }

            // estateId is guaranteed to be defined here due to the if condition above

            await db
              .insert(schema.estateAccountsPermissions)
              .values({
                accountId: botAccount.id,
                estateId: estateId,
              })
              .onConflictDoNothing();

            await db
              .insert(schema.providerEstateMapping)
              .values({
                internalEstateId: estateId,
                externalId: tokens.team!.id!, // We know team exists because hasBotAccess checked it
                providerId: "slack-bot",
=======
          // Sync Slack users to the organization in the background
          waitUntil(syncSlackUsersInBackground(db, tokens.access_token, estateId));

          await db
            .insert(schema.estateAccountsPermissions)
            .values({
              accountId: botAccount.id,
              estateId,
            })
            .onConflictDoNothing();

          await db
            .insert(schema.providerEstateMapping)
            .values({
              internalEstateId: estateId,
              externalId: tokens.team?.id,
              providerId: "slack-bot",
              providerMetadata: {
                botUserId,
                team: tokens.team,
              },
            })
            .onConflictDoUpdate({
              target: [
                schema.providerEstateMapping.providerId,
                schema.providerEstateMapping.externalId,
              ],
              set: {
                internalEstateId: estateId, // We may want to require a confirmation to change the estate
>>>>>>> f88c8cd7
                providerMetadata: {
                  botUserId,
                  team: tokens.team,
                },
              })
              .onConflictDoUpdate({
                target: [
                  schema.providerEstateMapping.providerId,
                  schema.providerEstateMapping.externalId,
                ],
                set: {
                  internalEstateId: estateId, // We may want to require a confirmation to change the estate
                  providerMetadata: {
                    botUserId,
                    team: tokens.team,
                  },
                },
              });
          }

          if (!callbackURL) {
            return ctx.redirect(import.meta.env.VITE_PUBLIC_URL);
          }

          return ctx.redirect(callbackURL);
        },
      ),
    },
  }) satisfies BetterAuthPlugin;<|MERGE_RESOLUTION|>--- conflicted
+++ resolved
@@ -412,31 +412,6 @@
               }
             }
 
-<<<<<<< HEAD
-            // Get the user's organization and estates FIRST, before handling accounts
-=======
-            const existingUserAccount = existingUser?.accounts.find(
-              (account) => account.providerId === "slack",
-            );
-            if (existingUserAccount) {
-              await ctx.context.internalAdapter.updateAccount(existingUserAccount.id, {
-                accessToken: tokens.authed_user.access_token,
-                scope: SLACK_USER_AUTH_SCOPES.join(","),
-                accountId: tokens.authed_user.id,
-              });
-            } else {
-              await ctx.context.internalAdapter.createAccount({
-                providerId: "slack",
-                accountId: userInfo.user.id,
-                userId: user.id,
-                accessToken: tokens.authed_user.access_token,
-                scope: SLACK_USER_AUTH_SCOPES.join(","),
-              });
-            }
-
-            // When a user is created, an estate and organization is created automatically via hooks
-            // SO we can be sure that the user has only that estate
->>>>>>> f88c8cd7
             const memberships = await db.query.organizationUserMembership.findFirst({
               where: eq(schema.organizationUserMembership.userId, user.id),
               columns: {},
@@ -534,10 +509,6 @@
               return ctx.json({ error: "Can't find the existing user to link to" });
             }
             user = linkedUser.user;
-<<<<<<< HEAD
-=======
-          }
->>>>>>> f88c8cd7
 
             // If no estateId provided (e.g., direct login), get the user's first estate
             if (!estateId) {
@@ -625,7 +596,6 @@
             return ctx.json({ error: "Failed to get user" });
           }
 
-<<<<<<< HEAD
           // Only handle bot account and related setup if we have bot access AND estate context
           if (hasBotAccess && botUserId && estateId) {
             let botAccount = await ctx.context.internalAdapter.findAccount(botUserId);
@@ -651,11 +621,14 @@
 
             // estateId is guaranteed to be defined here due to the if condition above
 
+            // Sync Slack users to the organization in the background
+            waitUntil(syncSlackUsersInBackground(db, tokens.access_token, estateId));
+
             await db
               .insert(schema.estateAccountsPermissions)
               .values({
                 accountId: botAccount.id,
-                estateId: estateId,
+                estateId,
               })
               .onConflictDoNothing();
 
@@ -665,37 +638,6 @@
                 internalEstateId: estateId,
                 externalId: tokens.team!.id!, // We know team exists because hasBotAccess checked it
                 providerId: "slack-bot",
-=======
-          // Sync Slack users to the organization in the background
-          waitUntil(syncSlackUsersInBackground(db, tokens.access_token, estateId));
-
-          await db
-            .insert(schema.estateAccountsPermissions)
-            .values({
-              accountId: botAccount.id,
-              estateId,
-            })
-            .onConflictDoNothing();
-
-          await db
-            .insert(schema.providerEstateMapping)
-            .values({
-              internalEstateId: estateId,
-              externalId: tokens.team?.id,
-              providerId: "slack-bot",
-              providerMetadata: {
-                botUserId,
-                team: tokens.team,
-              },
-            })
-            .onConflictDoUpdate({
-              target: [
-                schema.providerEstateMapping.providerId,
-                schema.providerEstateMapping.externalId,
-              ],
-              set: {
-                internalEstateId: estateId, // We may want to require a confirmation to change the estate
->>>>>>> f88c8cd7
                 providerMetadata: {
                   botUserId,
                   team: tokens.team,
