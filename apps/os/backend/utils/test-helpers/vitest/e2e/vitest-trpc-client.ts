// Creates a TRPC client that can be used in vitest tests running in Node.js

import { createTRPCClient, httpBatchLink, type TRPCClient } from "@trpc/client";
import type { AppRouter } from "../../../../trpc/root";

// TODO this needs a better place and obvs depends on which app we want to hit etc.
export function _getDeployedURI() {
  return process.env.WORKER_URL || process.env.VITE_PUBLIC_URL!.toString();
}

/**
 * Configuration for creating a vitest TRPC client
 */
export interface VitestTrpcClientConfig {
  /**
   * The TRPC endpoint URL
   */
  url?: string;

  /**
   * Optional authentication headers to include in all requests
   */
  authHeaders?: Record<string, string>;

  /**
   * Enable debug logging for requests and responses
   */
  log?: (...args: any[]) => void;

  /**
   * Additional headers to include in all requests
   */
  headers?: Record<string, string>;

  /**
   * Fetch options to pass to all requests
   */
  fetchOptions?: RequestInit;
}

/**
 * Creates a TRPC client for use in vitest tests
 *
 * @example
 * ```typescript
 * import { makeVitestTrpcClient } from "./vitest-trpc-client";
 *
 * const client = makeVitestTrpcClient({
 *   url: "http://localhost:6004/api/trpc",
 *   debug: true
 * });
 *
 * // Make TRPC calls
 * const result = await client.agents.list.query();
 * ```
 */
<<<<<<< HEAD
export function makeVitestTrpcClient(
  config: VitestTrpcClientConfig = {},
): TRPCClient<AppRouter> & { url: string } {
=======
export function makeVitestTrpcClient(config: VitestTrpcClientConfig = {}): TRPCClient<AppRouter> {
>>>>>>> b4d5d7fe
  const {
    url = _getDeployedURI() + "/api/trpc",
    authHeaders = {},
    log = () => {},
    headers: additionalHeaders = {},
    fetchOptions = {},
  } = config;

  // Combine all headers
  const allHeaders = {
    ...authHeaders,
    ...additionalHeaders,
  };

  // Create custom fetch that includes our headers and logging
  const customFetch = async (
    input: Parameters<typeof fetch>[0],
    init?: Parameters<typeof fetch>[1],
  ) => {
    const headers = new Headers(init?.headers);

    // Add our custom headers
    Object.entries(allHeaders).forEach(([key, value]) => {
      headers.set(key, value);
    });

    const url =
      typeof input === "string" ? input : input instanceof URL ? input.toString() : input.url;
    const method = init?.method || "GET";
    const body = init?.body;

    // Log request details if debug is enabled
    log(`[TRPC Request] ${method} ${url}`);
<<<<<<< HEAD
    if (Object.keys(allHeaders).length > 0) {
      log(`[TRPC Headers]`, allHeaders);
    }
=======
>>>>>>> b4d5d7fe
    if (body) {
      try {
        const bodyString = typeof body === "string" ? body : JSON.stringify(body);
        const parsedBody = JSON.parse(bodyString);
        log(`[TRPC Request Body]`, JSON.stringify(parsedBody, null, 2));
      } catch {
        log(`[TRPC Request Body]`, body);
      }
    }

    const startTime = Date.now();

    try {
      const response = await fetch(input, {
        ...init,
        ...fetchOptions,
        headers,
      });

      const duration = Date.now() - startTime;

      // Log the response body if it's not JSON, temporarily
      const responseClone = response.clone();
      const responseText = await responseClone.text();
      try {
        JSON.parse(responseText);
      } catch {
        console.log(`[TRPC Response didn't return JSON]`, responseText);
      }

      try {
        const responseData = JSON.parse(responseText);
        log(`[TRPC Response] ${response.status} ${response.statusText} (${duration}ms)`);
        log(`[TRPC Response Body]`, JSON.stringify(responseData, null, 2));

        // Log errors specifically
        if (!response.ok || (responseData as any).error) {
          log(`[TRPC Error] ${method} ${url} failed:`, (responseData as any).error || responseData);
        }
      } catch (_e) {
        log(
          `[TRPC Response] ${response.status} ${response.statusText} (${duration}ms) - Non-JSON response`,
        );
      }

      return response;
    } catch (error) {
      const duration = Date.now() - startTime;
      console.error(`[TRPC Network Error] ${method} ${url} failed after ${duration}ms:`, error);
      throw error;
    }
  };

  // Create and return the TRPC client
  const client = createTRPCClient<AppRouter>({
    links: [
      httpBatchLink({
        url,
        methodOverride: "POST",
        fetch: customFetch as any,
      }),
    ],
  });
<<<<<<< HEAD
  return Object.assign(client, { url });
=======

  return client;
>>>>>>> b4d5d7fe
}

/**
 * Creates a TRPC client with service authentication
 *
 * @example
 * ```typescript
 * const client = makeServiceTrpcClient({
 *   url: "http://localhost:6004/api/trpc",
 *   serviceAuthToken: process.env.SERVICE_AUTH_TOKEN
 * });
 * ```
 */
<<<<<<< HEAD
export function makeServiceTrpcClient(
  config: VitestTrpcClientConfig & {
    serviceAuthToken: string;
    impersonateUserId?: string;
    impersonateUserEmail?: string;
  },
) {
  const { serviceAuthToken, impersonateUserId, impersonateUserEmail, ...rest } = config;

  const authHeaders: Record<string, string> = {
    "x-iterate-service-auth-token": serviceAuthToken,
  };

  const baseClient = makeVitestTrpcClient({
    ...rest,
    authHeaders: {
      ...authHeaders,
      ...rest.authHeaders,
    },
  });

  // If no impersonation is needed, return the base client
  if (!impersonateUserId && !impersonateUserEmail) {
    return baseClient;
  }

  // Create a proxy that adds __auth to input for all calls
  function createImpersonationProxy(target: any, path: string[] = []): any {
    return new Proxy(target, {
      get(target, prop: string | symbol) {
        if (typeof prop === "symbol") {
          return target[prop];
        }

        const newPath = [...path, prop];
        const value = target[prop];

        // If this is a function (likely query/mutation), wrap it
        if (typeof value === "function") {
          return function (this: any, input?: any) {
            // Add __auth object to input, can be overridden by the input
            const authInput = {
              ...input,
              __auth: {
                ...(impersonateUserId && { impersonateUserId }),
                ...(impersonateUserEmail && { impersonateUserEmail }),
                ...(input?.__auth || {}),
              },
            };

            return value.call(this, authInput);
          };
        }

        // If this is an object, continue proxying
        if (value && typeof value === "object") {
          return createImpersonationProxy(value, newPath);
        }

        return value;
      },
    });
  }

  return createImpersonationProxy(baseClient);
}
=======
// export function makeServiceTrpcClient(
//   config: VitestTrpcClientConfig & {
//     serviceAuthToken: string;
//     impersonateUserId?: string;
//     impersonateUserEmail?: string;
//   },
// ) {
//   const { serviceAuthToken, impersonateUserId, impersonateUserEmail, ...rest } = config;

//   const authHeaders: Record<string, string> = {
//     "x-iterate-service-auth-token": serviceAuthToken,
//   };

//   const baseClient = makeVitestTrpcClient({
//     ...rest,
//     authHeaders: {
//       ...authHeaders,
//       ...rest.authHeaders,
//     },
//   });

//   // If no impersonation is needed, return the base client
//   if (!impersonateUserId && !impersonateUserEmail) {
//     return baseClient;
//   }

//   // Create a proxy that adds __auth to input for all calls
//   function createImpersonationProxy(target: any, path: string[] = []): any {
//     return new Proxy(target, {
//       get(target, prop: string | symbol) {
//         if (typeof prop === "symbol") {
//           return target[prop];
//         }

//         const newPath = [...path, prop];
//         const value = target[prop];

//         // If this is a function (likely query/mutation), wrap it
//         if (typeof value === "function") {
//           return function (this: any, input?: any) {
//             // Add __auth object to input, can be overridden by the input
//             const authInput = {
//               ...input,
//               __auth: {
//                 ...(impersonateUserId && { impersonateUserId }),
//                 ...(impersonateUserEmail && { impersonateUserEmail }),
//                 ...(input?.__auth || {}),
//               },
//             };

//             return value.call(this, authInput);
//           };
//         }

//         // If this is an object, continue proxying
//         if (value && typeof value === "object") {
//           return createImpersonationProxy(value, newPath);
//         }

//         return value;
//       },
//     });
//   }

//   return createImpersonationProxy(baseClient);
// }
>>>>>>> b4d5d7fe

// export const makeTrpcClientWithMockOauth = async (_mockUserEmail: string, platformUrl: string) => {
// return makeVitestTrpcClient({
//   url: platformUrl + "/api/trpc",
//   log: process.env.DEBUG === "true" ? console.log : undefined,
// });

// // Simulating a Mock OAuth flow
// const mockOauthUrl = await trpc.integrations.loginWithOAuth.mutate({
//   integrationSlug: "mock",
//   finalRedirectUrl: platformUrl,
// });

// // we can replace `/authorize` with `/api/login` in the mock oauth url to login programmatically
// const mockLoginUrl = mockOauthUrl.replace("/authorize", "/api/login");

// const loginReq = await fetch(mockLoginUrl, {
//   method: "POST",
//   headers: {
//     "Content-Type": "application/json",
//   },
//   body: JSON.stringify({
//     email: mockUserEmail,
//     password: "test",
//   }),
// });

// const loginCookies = await loginReq
//   .json()
//   // Find the redirect url from the completed oauth flow
//   .then((data: any) => data.redirect)
//   // Request the redirect url to integrations proxy
//   .then((redirectUrl) =>
//     fetch(redirectUrl, {
//       method: "GET",
//       redirect: "manual",
//     }),
//   )
//   // Request the redirect url to the final redirect url
//   .then((res) => {
//     const nextUrl = res.headers.get("Location");
//     if (!nextUrl) {
//       throw new Error("No redirected url");
//     }
//     return fetch(nextUrl, {
//       method: "GET",
//       redirect: "manual",
//     });
//   })
//   // Get the cookies from the platform response
//   .then((res) => {
//     // @ts-ignore, not sure why its complaining about this
//     return res.headers.getSetCookie();
//   });

// // replace the trpc client with a new one that has the cookies
// const trpcWithMockOauth = makeVitestTrpcClient({
//   url: platformUrl + "/api/trpc",
//   debug: process.env.DEBUG === "true",
//   headers: {
//     Cookie: loginCookies.join("; "),
//   },
// });

// return trpcWithMockOauth;
// };<|MERGE_RESOLUTION|>--- conflicted
+++ resolved
@@ -54,13 +54,7 @@
  * const result = await client.agents.list.query();
  * ```
  */
-<<<<<<< HEAD
-export function makeVitestTrpcClient(
-  config: VitestTrpcClientConfig = {},
-): TRPCClient<AppRouter> & { url: string } {
-=======
 export function makeVitestTrpcClient(config: VitestTrpcClientConfig = {}): TRPCClient<AppRouter> {
->>>>>>> b4d5d7fe
   const {
     url = _getDeployedURI() + "/api/trpc",
     authHeaders = {},
@@ -94,12 +88,6 @@
 
     // Log request details if debug is enabled
     log(`[TRPC Request] ${method} ${url}`);
-<<<<<<< HEAD
-    if (Object.keys(allHeaders).length > 0) {
-      log(`[TRPC Headers]`, allHeaders);
-    }
-=======
->>>>>>> b4d5d7fe
     if (body) {
       try {
         const bodyString = typeof body === "string" ? body : JSON.stringify(body);
@@ -163,12 +151,8 @@
       }),
     ],
   });
-<<<<<<< HEAD
-  return Object.assign(client, { url });
-=======
 
   return client;
->>>>>>> b4d5d7fe
 }
 
 /**
@@ -182,74 +166,6 @@
  * });
  * ```
  */
-<<<<<<< HEAD
-export function makeServiceTrpcClient(
-  config: VitestTrpcClientConfig & {
-    serviceAuthToken: string;
-    impersonateUserId?: string;
-    impersonateUserEmail?: string;
-  },
-) {
-  const { serviceAuthToken, impersonateUserId, impersonateUserEmail, ...rest } = config;
-
-  const authHeaders: Record<string, string> = {
-    "x-iterate-service-auth-token": serviceAuthToken,
-  };
-
-  const baseClient = makeVitestTrpcClient({
-    ...rest,
-    authHeaders: {
-      ...authHeaders,
-      ...rest.authHeaders,
-    },
-  });
-
-  // If no impersonation is needed, return the base client
-  if (!impersonateUserId && !impersonateUserEmail) {
-    return baseClient;
-  }
-
-  // Create a proxy that adds __auth to input for all calls
-  function createImpersonationProxy(target: any, path: string[] = []): any {
-    return new Proxy(target, {
-      get(target, prop: string | symbol) {
-        if (typeof prop === "symbol") {
-          return target[prop];
-        }
-
-        const newPath = [...path, prop];
-        const value = target[prop];
-
-        // If this is a function (likely query/mutation), wrap it
-        if (typeof value === "function") {
-          return function (this: any, input?: any) {
-            // Add __auth object to input, can be overridden by the input
-            const authInput = {
-              ...input,
-              __auth: {
-                ...(impersonateUserId && { impersonateUserId }),
-                ...(impersonateUserEmail && { impersonateUserEmail }),
-                ...(input?.__auth || {}),
-              },
-            };
-
-            return value.call(this, authInput);
-          };
-        }
-
-        // If this is an object, continue proxying
-        if (value && typeof value === "object") {
-          return createImpersonationProxy(value, newPath);
-        }
-
-        return value;
-      },
-    });
-  }
-
-  return createImpersonationProxy(baseClient);
-}
-=======
 // export function makeServiceTrpcClient(
 //   config: VitestTrpcClientConfig & {
 //     serviceAuthToken: string;
@@ -316,7 +232,6 @@
 
 //   return createImpersonationProxy(baseClient);
 // }
->>>>>>> b4d5d7fe
 
 // export const makeTrpcClientWithMockOauth = async (_mockUserEmail: string, platformUrl: string) => {
 // return makeVitestTrpcClient({
