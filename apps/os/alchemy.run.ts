--- conflicted
+++ resolved
@@ -319,22 +319,11 @@
   }
 }
 
-<<<<<<< HEAD
-const subdomain = `os-${app.stage}`
-  .replace(/^os-prd$/, "os") // production domain is just "os"
-  .replace(/^os-stg$/, "os-staging"); // staging domain is "os-staging" for historical reasons
-
-const domains = [
-  `${subdomain}.iterate.com`, // main domain
-  `${subdomain}.iterateproxy.com`, // proxy, used for callback urls to ourselves, sometimes
-];
-=======
 const domain = isProduction
   ? ["os.iterate.com", "os.iterateproxy.com"]
   : isStaging
     ? ["os-staging.iterate.com", "os-staging.iterateproxy.com"]
     : [];
->>>>>>> b4d5d7fe
 
 async function deployWorker() {
   const worker = await ReactRouter("os", {
@@ -345,11 +334,7 @@
       ...(await setupEnvironmentVariables()),
     },
     name: isProduction ? "os" : isStaging ? "os-staging" : undefined,
-<<<<<<< HEAD
-    domains,
-=======
     domains: domain,
->>>>>>> b4d5d7fe
     compatibilityFlags: ["enable_ctx_exports"],
     main: "./backend/worker.ts",
     crons: ["0 0 * * *"],
@@ -366,11 +351,7 @@
 }
 
 if (process.env.GITHUB_OUTPUT) {
-<<<<<<< HEAD
-  const workerUrl = `https://${domains[0]}`;
-=======
   const workerUrl = `https://${domain[0]}`;
->>>>>>> b4d5d7fe
   console.log(`Writing worker URL to GitHub output: ${workerUrl}`);
   fs.appendFileSync(process.env.GITHUB_OUTPUT, `worker_url=${workerUrl}\n`);
 }
@@ -381,9 +362,5 @@
 
 await app.finalize();
 console.log("Deployment complete");
-<<<<<<< HEAD
-process.exit(0);
-=======
-
-if (!app.local) process.exit(0);
->>>>>>> b4d5d7fe
+
+if (!app.local) process.exit(0);