import dedent from "dedent";
import { workflow } from "@jlarky/gha-ts/workflow-types";
import * as utils from "../utils/index.ts";

export default workflow({
  name: "Onboarding Monitor",
  on: {
    workflow_call: {
      inputs: {
        stage: {
          description:
            "The stage to get doppler secrets from. Must correspond to a Doppler config in the os project (prd, stg, dev, dev_bob etc.).",
          required: true,
          type: "string",
        },
        worker_url: {
          description: "The deployed url to run the onboarding tests against.",
          required: true,
          type: "string",
        },
      },
    },
    schedule: [{ cron: "0 9 * * *" }],
  },
  jobs: {
    "test-onboarding": {
      ...utils.runsOn,
      env: {
        WORKER_URL: "${{ inputs.worker_url }}",
      },
      steps: [
        {
          id: "get_stage",
          name: "Get stage",
          run: "echo \"stage=${{ inputs.stage || 'stg' }}\" >> $GITHUB_OUTPUT",
        },
        {
          name: "Checkout code",
          uses: "actions/checkout@v4",
        },
        {
          name: "Setup pnpm",
          uses: "pnpm/action-setup@v4",
        },
        {
          name: "Setup Node",
          uses: "actions/setup-node@v4",
          with: {
            "node-version": 24,
            cache: "pnpm",
          },
        },
        {
          name: "Install dependencies",
          run: "pnpm install",
        },
        {
          name: "Install Doppler CLI",
          uses: "dopplerhq/cli-action@v2",
        },
        {
          name: "Setup Doppler",
<<<<<<< HEAD
          run: "doppler setup --config ${{ steps.get_stage.outputs.stage }} --project os",
=======
          run: "doppler setup --config ${{ inputs.stage }} --project os",
>>>>>>> b4d5d7fe
          env: {
            DOPPLER_TOKEN: "${{ secrets.DOPPLER_TOKEN }}",
          },
        },
        {
          name: "Run Onboarding Tests",
          id: "tests",
          uses: "nick-fields/retry@v3",
          with: {
            timeout_minutes: 15,
            max_attempts: 3,
            retry_wait_seconds: 30,
            command: dedent`
              cd apps/os
<<<<<<< HEAD
              doppler run --config \${{ steps.get_stage.outputs.stage }} -- pnpm vitest run ./backend/e2e-onboarding.test.ts
=======
              doppler run --config \${{ inputs.stage }} -- pnpm vitest run ./backend/e2e-onboarding.test.ts
>>>>>>> b4d5d7fe
            `,
          },
          env: {
            WORKER_URL: "${{ inputs.worker_url }}",
            DOPPLER_TOKEN: "${{ secrets.DOPPLER_TOKEN }}",
            VITEST_RUN_ONBOARDING_TEST: "true",
          },
        },
        {
          name: "Notify Slack on Failure",
          if: "failure()",
          env: {
            DOPPLER_TOKEN: "${{ secrets.DOPPLER_TOKEN }}",
          },
          run: dedent`
            WEBHOOK_URL=$(doppler secrets get GITHUB_E2E_TEST_FAIL_SLACK_WEBHOOK --plain)

            curl -X POST "$WEBHOOK_URL" -H 'Content-Type: application/json' -d '{
                "text": "🚨 Production Onboarding Tests Failed",
                "blocks": [
                  {
                    "type": "header",
                    "text": {
                      "type": "plain_text",
                      "text": "🚨 Production Onboarding Tests Failed"
                    }
                  },
                  {
                    "type": "section",
                    "fields": [
                      {
                        "type": "mrkdwn",
                        "text": "*Repository:* \${{ github.repository }}"
                      },
                      {
                        "type": "mrkdwn",
                        "text": "*Branch:* \${{ github.ref_name }}"
                      },
                      {
                        "type": "mrkdwn",
                        "text": "*Workflow:* \${{ github.workflow }}"
                      },
                      {
                        "type": "mrkdwn",
                        "text": "*Run Number:* \${{ github.run_number }}"
                      }
                    ]
                  },
                  {
                    "type": "section",
                    "text": {
                      "type": "mrkdwn",
                      "text": "<\${{ github.server_url }}/\${{ github.repository }}/actions/runs/\${{ github.run_id }}|View Workflow Run>"
                    }
                  }
                ]
              }'
          `,
        },
      ],
    },
  },
});<|MERGE_RESOLUTION|>--- conflicted
+++ resolved
@@ -60,11 +60,7 @@
         },
         {
           name: "Setup Doppler",
-<<<<<<< HEAD
-          run: "doppler setup --config ${{ steps.get_stage.outputs.stage }} --project os",
-=======
           run: "doppler setup --config ${{ inputs.stage }} --project os",
->>>>>>> b4d5d7fe
           env: {
             DOPPLER_TOKEN: "${{ secrets.DOPPLER_TOKEN }}",
           },
@@ -79,11 +75,7 @@
             retry_wait_seconds: 30,
             command: dedent`
               cd apps/os
-<<<<<<< HEAD
-              doppler run --config \${{ steps.get_stage.outputs.stage }} -- pnpm vitest run ./backend/e2e-onboarding.test.ts
-=======
               doppler run --config \${{ inputs.stage }} -- pnpm vitest run ./backend/e2e-onboarding.test.ts
->>>>>>> b4d5d7fe
             `,
           },
           env: {
